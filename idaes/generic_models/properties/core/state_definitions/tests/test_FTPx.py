--- conflicted
+++ resolved
@@ -138,24 +138,6 @@
             assert str(frame.props[1].phase_fraction_constraint[i].body) == \
                 str(frame.props[1].phase_frac[i])
 
-<<<<<<< HEAD
-=======
-        @pytest.mark.unit
-        def test_state_initialization(self, frame):
-            frame.props[1].flow_mol.value = 100
-            for j in frame.params.component_list:
-                frame.props[1].mole_frac_comp[j].value = 0.8
-
-            state_initialization(frame.props[1])
-
-            for p in frame.params.phase_list:
-                assert frame.props[1].flow_mol_phase[p].value == 50
-
-                for j in frame.params.component_list:
-                    assert frame.props[1].mole_frac_phase_comp[p, j].value == \
-                        0.8
-
->>>>>>> f916d722
 
 class Test1PhaseDefinedStateTrueWithBounds(object):
     # Test define_state method with no bounds and defined_State = False
@@ -268,24 +250,6 @@
             assert str(frame.props[1].phase_fraction_constraint[i].body) == \
                 str(frame.props[1].phase_frac[i])
 
-<<<<<<< HEAD
-=======
-        @pytest.mark.unit
-        def test_state_initialization(self, frame):
-            frame.props[1].flow_mol.value = 100
-            for j in frame.params.component_list:
-                frame.props[1].mole_frac_comp[j].value = 0.8
-
-            state_initialization(frame.props[1])
-
-            for p in frame.params.phase_list:
-                assert frame.props[1].flow_mol_phase[p].value == 50
-
-                for j in frame.params.component_list:
-                    assert frame.props[1].mole_frac_phase_comp[p, j].value == \
-                        0.8
-
->>>>>>> f916d722
 
 class Test2PhaseDefinedStateFalseNoBounds(object):
     # Test define_state method with no bounds and defined_State = False
@@ -407,24 +371,6 @@
                 str(frame.props[1].phase_frac[i]*frame.props[1].flow_mol -
                     frame.props[1].flow_mol_phase[i])
 
-<<<<<<< HEAD
-=======
-        @pytest.mark.unit
-        def test_state_initialization(self, frame):
-            frame.props[1].flow_mol.value = 100
-            for j in frame.params.component_list:
-                frame.props[1].mole_frac_comp[j].value = 0.8
-
-            state_initialization(frame.props[1])
-
-            for p in frame.params.phase_list:
-                assert frame.props[1].flow_mol_phase[p].value == 50
-
-                for j in frame.params.component_list:
-                    assert frame.props[1].mole_frac_phase_comp[p, j].value == \
-                        0.8
-
->>>>>>> f916d722
 
 class Test2PhaseDefinedStateTrueWithBounds(object):
     # Test define_state method with no bounds and defined_State = False
@@ -553,24 +499,6 @@
                 str(frame.props[1].phase_frac[i]*frame.props[1].flow_mol -
                     frame.props[1].flow_mol_phase[i])
 
-<<<<<<< HEAD
-=======
-        @pytest.mark.unit
-        def test_state_initialization(self, frame):
-            frame.props[1].flow_mol.value = 100
-            for j in frame.params.component_list:
-                frame.props[1].mole_frac_comp[j].value = 0.8
-
-            state_initialization(frame.props[1])
-
-            for p in frame.params.phase_list:
-                assert frame.props[1].flow_mol_phase[p].value == 50
-
-                for j in frame.params.component_list:
-                    assert frame.props[1].mole_frac_phase_comp[p, j].value == \
-                        0.8
-
->>>>>>> f916d722
 
 class Test3PhaseDefinedStateFalseNoBounds(object):
     # Test define_state method with no bounds and defined_State = False
@@ -685,24 +613,6 @@
                 str(frame.props[1].phase_frac[i]*frame.props[1].flow_mol -
                     frame.props[1].flow_mol_phase[i])
 
-<<<<<<< HEAD
-=======
-        @pytest.mark.unit
-        def test_state_initialization(self, frame):
-            frame.props[1].flow_mol.value = 100
-            for j in frame.params.component_list:
-                frame.props[1].mole_frac_comp[j].value = 0.8
-
-            state_initialization(frame.props[1])
-
-            for p in frame.params.phase_list:
-                assert frame.props[1].flow_mol_phase[p].value == 50
-
-                for j in frame.params.component_list:
-                    assert frame.props[1].mole_frac_phase_comp[p, j].value == \
-                        0.8
-
->>>>>>> f916d722
 
 class Test3PhaseDefinedStateTrueWithBounds(object):
     # Test define_state method with no bounds and defined_State = False
@@ -824,24 +734,6 @@
                 str(frame.props[1].phase_frac[i]*frame.props[1].flow_mol -
                     frame.props[1].flow_mol_phase[i])
 
-<<<<<<< HEAD
-=======
-        @pytest.mark.unit
-        def test_state_initialization(self, frame):
-            frame.props[1].flow_mol.value = 100
-            for j in frame.params.component_list:
-                frame.props[1].mole_frac_comp[j].value = 0.8
-
-            state_initialization(frame.props[1])
-
-            for p in frame.params.phase_list:
-                assert frame.props[1].flow_mol_phase[p].value == 50
-
-                for j in frame.params.component_list:
-                    assert frame.props[1].mole_frac_phase_comp[p, j].value == \
-                        0.8
-
->>>>>>> f916d722
 
 class TestCommon(object):
     @pytest.fixture(scope="class")
@@ -929,18 +821,6 @@
              "temperature": frame.props[1].temperature,
              "pressure": frame.props[1].pressure}
 
-<<<<<<< HEAD
-=======
-    @pytest.mark.unit
-    def test_define_port_members(self, frame):
-        assert frame.props[1].define_state_vars() == \
-            {"flow_mol": frame.props[1].flow_mol,
-             "mole_frac_comp": frame.props[1].mole_frac_comp,
-             "temperature": frame.props[1].temperature,
-             "pressure": frame.props[1].pressure}
-
-    @pytest.mark.unit
->>>>>>> f916d722
     def test_define_display_vars(self, frame):
         assert frame.props[1].define_display_vars() == \
             {"Total Molar Flowrate": frame.props[1].flow_mol,
