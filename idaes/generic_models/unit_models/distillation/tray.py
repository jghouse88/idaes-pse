--- conflicted
+++ resolved
@@ -547,9 +547,8 @@
                                           rule=rule_flow)
                         self.add_component("e_flow_" + port.local_name,
                                            expr)
-<<<<<<< HEAD
-                        port.add(expr, k)
-                elif "phase" in k:
+                        port.add(expr, local_name)
+                elif "phase" in local_name:
                     # flow is indexed by phase and comp
                     # Get the indexing sets i.e. component list and phase list
                     component_set = self.config.\
@@ -565,7 +564,7 @@
                                  p in self._vapor_set) :
                             # pass appropriate phase flow values to port
                             return (self.properties_out[t].
-                                    component(k)[p, i]) * (side_sf)
+                                    component(local_name)[p, i]) * (side_sf)
                         else:
                             # return small number for phase that should not
                             # be in the appropriate port. For example,
@@ -579,18 +578,15 @@
                                       phase_set,
                                       component_set,
                                       rule=rule_flow)
-                    self.add_component("e_" + k + port.local_name,
+                    self.add_component("e_" + local_name + port.local_name,
                                        expr)
-                    port.add(expr, k)
+                    port.add(expr, local_name)
                 else:
                     raise PropertyNotSupportedError(
                         "Unrecognized flow state variable encountered "
                         "while building ports for the tray. Please follow "
                         "the naming convention outlined in the documentation "
                         "for state variables.")
-=======
-                        port.add(expr, local_name)
->>>>>>> 86dbbf1d
             elif "enth" in k:
                 if "phase" not in k:
                     # assumes total mixture enthalpy (enth_mol or enth_mass)
@@ -617,14 +613,9 @@
                     self.add_component("e_enth_" + port.local_name,
                                        expr)
                     # add the reference and variable name to the port
-<<<<<<< HEAD
-                    port.add(expr, k)
-                elif "phase" in k:
-=======
                     port.add(expr, local_name)
 
                 elif "phase" in local_name:
->>>>>>> 86dbbf1d
                     # assumes enth_mol_phase or enth_mass_phase.
                     # This is an intensive property, you create a direct
                     # reference irrespective of the reflux, distillate and
