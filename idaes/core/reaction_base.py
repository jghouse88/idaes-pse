--- conflicted
+++ resolved
@@ -25,12 +25,8 @@
 from idaes.core.process_block import ProcessBlock
 from idaes.core import ProcessBlockData
 from idaes.core import property_meta
-<<<<<<< HEAD
-from idaes.core.util.exceptions import (PropertyNotSupportedError,
-=======
 from idaes.core.util.exceptions import (BurntToast,
                                         PropertyNotSupportedError,
->>>>>>> a1fe5e34
                                         PropertyPackageError)
 from idaes.core.util.config import (is_physical_parameter_block,
                                     is_reaction_parameter_block,
@@ -75,32 +71,6 @@
         super(ReactionParameterBase, self).build()
 
         # Get module reference and store on block
-<<<<<<< HEAD
-        frm = inspect.stack()[1]
-        self._package_module = inspect.getmodule(frm[0])
-        self._validate_property_parameter_block()
-
-    @classmethod
-    def get_required_properties(self):
-        """
-        Method which returns a list of properties required by the reaction
-        package which must be supported by the assoicated state block. This is
-        used as part of valiadting the state block. Unless overloaded, this
-        method returns None.
-
-        Args:
-            None
-
-        Returns:
-            A list of required property variables using standard names.
-        """
-        raise NotImplementedError('{} reaction package has not implemented the'
-                                  ' get_required_properties method. Please '
-                                  'contact the reaction package developer'
-                                  .format(self.name))
-
-    def _validate_property_parameter_block(self):
-=======
         try:
             frm = inspect.stack()[1]
             self._package_module = inspect.getmodule(frm[0])
@@ -115,17 +85,10 @@
         self._validate_property_parameter_properties()
 
     def _validate_property_parameter_units(self):
->>>>>>> a1fe5e34
         """
         Checks that the property parameter block associated with the
         reaction block uses the same set of default units.
         """
-<<<<<<< HEAD
-        # TODO: Need way to tie reaction package to a specfic property package
-
-        # Check that package units agree
-=======
->>>>>>> a1fe5e34
         r_units = self.get_metadata().default_units
         prop_units = self.config.property_package.get_metadata().default_units
         for u in r_units:
@@ -140,18 +103,12 @@
                             'property package which uses the same units.'
                             .format(self.name, u))
 
-<<<<<<< HEAD
-        # Check that associated property package supports necessary properties
-        # TODO : Need to link required properties to DMF
-        req_props = self.get_required_properties()
-=======
     def _validate_property_parameter_properties(self):
         """
         Checks that the property parameter block associated with the
         reaction block supports the necessary properties with correct units.
         """
         req_props = self.get_metadata().required_properties
->>>>>>> a1fe5e34
         supp_props = self.config.property_package.get_metadata().properties
 
         for p in req_props:
