--- conflicted
+++ resolved
@@ -254,11 +254,7 @@
                 units[u] = '-'
 
         # Test for components that must exist prior to calling this method
-<<<<<<< HEAD
-        if has_holdup or has_rate_reactions:
-=======
         if has_holdup:
->>>>>>> 42f6b1e8
             if not hasattr(self, "volume"):
                 raise ConfigurationError(
                         "{} control volume must have volume defined to have "
@@ -505,20 +501,6 @@
                 else:
                     return Constraint.Skip
 
-<<<<<<< HEAD
-            try:
-                @self.Constraint(self.time,
-                                 self.rate_reaction_idx,
-                                 doc="Kinetic reaction extents constraint")
-                def rate_reaction_extents_constraint(b, t, r):
-                    return b.rate_reaction_extent[t, r] == (
-                            rblock[t].reaction_rate[r]*b.volume[t])
-            except AttributeError:
-                raise PropertyNotSupportedError(
-                    "{} Reaction package does not contain a reaction_rate "
-                    "variable, thus does not support kinetic equilibrium."
-                    .format(self.name))
-
         if has_equilibrium_reactions:
             # Add extents of reaction and stoichiometric constraints
             self.equilibrium_reaction_extent = Var(
@@ -643,7 +625,7 @@
                 units[u] = '-'
 
         # Test for components that must exist prior to calling this method
-        if has_holdup or has_rate_reactions:
+        if has_holdup:
             if not hasattr(self, "volume"):
                 raise ConfigurationError(
                         "{} control volume must have volume defined to have "
@@ -853,21 +835,6 @@
                 else:
                     return Constraint.Skip
 
-            try:
-                @self.Constraint(self.time,
-                                 self.rate_reaction_idx,
-                                 doc="Kinetic reaction extents constraint")
-                def rate_reaction_extents_constraint(b, t, r):
-                    return b.rate_reaction_extent[t, r] == (
-                            rblock[t].reaction_rate[r]*b.volume[t])
-            except AttributeError:
-                raise PropertyNotSupportedError(
-                    "{} Reaction package does not contain a reaction_rate "
-                    "variable, thus does not support kinetic equilibrium."
-                    .format(self.name))
-
-=======
->>>>>>> 42f6b1e8
         if has_equilibrium_reactions:
             # Add extents of reaction and stoichiometric constraints
             self.equilibrium_reaction_extent = Var(
@@ -893,382 +860,6 @@
 
         return self.material_balances
 
-<<<<<<< HEAD
-=======
-    def add_total_component_balances(self,
-                                     dynamic=useDefault,
-                                     has_holdup=False,
-                                     has_rate_reactions=False,
-                                     has_equilibrium_reactions=False,
-                                     has_phase_equilibrium=False,
-                                     has_mass_transfer=False,
-                                     custom_molar_term=None,
-                                     custom_mass_term=None):
-        """
-        This method constructs a set of 0D material balances indexed by time
-        and component.
-
-        Args:
-            dynamic - argument indicating whether material balances should
-                    include temporal derivative terms. If not provided,
-                    will use the dynamic flag of the control volume block
-            has_holdup - whether material holdup terms should be included in
-                    material balances. Must be True if dynamic = True
-            has_rate_reactions - whether default generation terms for rate
-                    reactions should be included in material balances
-            has_equilibrium_reactions - whether generation terms should for
-                    chemical equilibrium reactions should be included in
-                    material balances
-            has_phase_equilibrium - whether generation terms should for phase
-                    equilibrium behaviour should be included in material
-                    balances
-            has_mass_transfer - whether generic mass transfer terms should be
-                    included in material balances
-            custom_molar_term - a Pyomo Expression reresenting custom terms to
-                    be included in material balances on a molar basis.
-                    Expression must be indexed by time, phase list and
-                    component list
-            custom_mass_term - a Pyomo Expression reresenting custom terms to
-                    be included in material balances on a mass basis.
-                    Expression must be indexed by time, phase list and
-                    component list
-
-        Returns:
-            Constraint object representing material balances
-        """
-        # Validate arguments
-        dynamic, has_holdup = self._validate_add_balance_arguments(
-                                            dynamic=dynamic,
-                                            has_holdup=has_holdup)
-
-        # Check that reaction block exists if required
-        if has_rate_reactions or has_equilibrium_reactions:
-            try:
-                rblock = self.reactions
-            except AttributeError:
-                raise ConfigurationError(
-                        "{} does not contain a Reaction Block, but material "
-                        "balances have been set to contain reaction terms. "
-                        "Please construct a reaction block before adding "
-                        "balance equations.".format(self.name))
-
-        if has_equilibrium_reactions:
-            # Check that reaction block is set to calculate equilibrium
-            for t in self.time:
-                if self.reactions[t].config.has_equilibrium is False:
-                    raise ConfigurationError(
-                            "{} material balance was set to include "
-                            "equilibrium reactions, however the associated "
-                            "ReactionBlock was not set to include equilibrium "
-                            "constraints (has_equilibrium_reactions=False). "
-                            "Please correct your configuration arguments."
-                            .format(self.name))
-
-        if has_phase_equilibrium:
-            # Check that state blocks are set to calculate equilibrium
-            for t in self.time:
-                if not self.properties_out[t].config.has_phase_equilibrium:
-                    raise ConfigurationError(
-                            "{} material balance was set to include phase "
-                            "equilibrium, however the associated outlet "
-                            "StateBlock was not set to include equilibrium "
-                            "constraints (has_phase_equilibrium=False). Please"
-                            " correct your configuration arguments."
-                            .format(self.name))
-                if not self.properties_in[t].config.has_phase_equilibrium:
-                    raise ConfigurationError(
-                            "{} material balance was set to include phase "
-                            "equilibrium, however the associated inlet "
-                            "StateBlock was not set to include equilibrium "
-                            "constraints (has_phase_equilibrium=False). Please"
-                            " correct your configuration arguments."
-                            .format(self.name))
-
-        # Get units from property package
-        units = {}
-        for u in ['length', 'holdup', 'amount', 'time']:
-            try:
-                units[u] = \
-                   self.config.property_package.get_metadata().default_units[u]
-            except KeyError:
-                units[u] = '-'
-
-        # Test for components that must exist prior to calling this method
-        if has_holdup:
-            if not hasattr(self, "volume"):
-                raise ConfigurationError(
-                        "{} control volume must have volume defined to have "
-                        "holdup and/or rate reaction terms. Please call the "
-                        "add_geometry method before adding balance equations."
-                        .format(self.name))
-
-        # Material holdup and accumulation
-        if has_holdup:
-            self.material_holdup = Var(self.time,
-                                       self.phase_list,
-                                       self.component_list,
-                                       domain=Reals,
-                                       doc="Material holdup in unit [{}]"
-                                           .format(units['holdup']))
-        if dynamic:
-            self.material_accumulation = DerivativeVar(
-                    self.material_holdup,
-                    wrt=self.time,
-                    doc="Material accumulation in unit [{}/{}]"
-                        .format(units['holdup'], units['time']))
-
-        # Get phase component list(s)
-        phase_component_list = self._get_phase_comp_list()
-
-        # Create material balance terms as required
-        # Kinetic reaction generation
-        if has_rate_reactions:
-            try:
-                # TODO : replace with Reference
-                object.__setattr__(
-                        self,
-                        "rate_reaction_idx",
-                        self.config.reaction_package.rate_reaction_idx)
-            except AttributeError:
-                raise PropertyNotSupportedError(
-                    "{} Reaction package does not contain a list of rate "
-                    "reactions (rate_reaction_idx), thus does not support "
-                    "rate-based reactions.".format(self.name))
-            self.rate_reaction_generation = Var(
-                        self.time,
-                        self.phase_list,
-                        self.component_list,
-                        domain=Reals,
-                        doc="Amount of component generated in "
-                            "unit by kinetic reactions [{}/{}]"
-                            .format(units['holdup'], units['time']))
-
-        # Equilibrium reaction generation
-        if has_equilibrium_reactions:
-            try:
-                # TODO : replace with Reference
-                object.__setattr__(
-                    self,
-                    "equilibrium_reaction_idx",
-                    self.config.reaction_package.equilibrium_reaction_idx)
-            except AttributeError:
-                raise PropertyNotSupportedError(
-                    "{} Reaction package does not contain a list of "
-                    "equilibrium reactions (equilibrium_reaction_idx), thus "
-                    "does not support equilibrium-based reactions."
-                    .format(self.name))
-            self.equilibrium_reaction_generation = Var(
-                        self.time,
-                        self.phase_list,
-                        self.component_list,
-                        domain=Reals,
-                        doc="Amount of component generated in unit "
-                            "by equilibrium reactions [{}/{}]"
-                            .format(units['holdup'], units['time']))
-
-        # Phase equilibrium generation
-        if has_phase_equilibrium:
-            try:
-                # TODO : replace with Reference
-                object.__setattr__(
-                    self,
-                    "phase_equilibrium_idx",
-                    self.config.property_package.phase_equilibrium_idx)
-            except AttributeError:
-                raise PropertyNotSupportedError(
-                    "{} Property package does not contain a list of phase "
-                    "equilibrium reactions (phase_equilibrium_idx), thus does "
-                    "not support phase equilibrium.".format(self.name))
-            self.phase_equilibrium_generation = Var(
-                        self.time,
-                        self.phase_equilibrium_idx,
-                        domain=Reals,
-                        doc="Amount of generation in unit by phase "
-                            "equilibria [{}/{}]"
-                            .format(units['holdup'], units['time']))
-
-        # Material transfer term
-        if has_mass_transfer:
-            self.mass_transfer_term = Var(
-                        self.time,
-                        self.phase_list,
-                        self.component_list,
-                        domain=Reals,
-                        doc="Component material transfer into unit [{}/{}]"
-                            .format(units['holdup'], units['time']))
-
-        # Create rules to substitute material balance terms
-        # Accumulation term
-        def accumulation_term(b, t, p, j):
-            return b.material_accumulation[t, p, j] if dynamic else 0
-
-        def kinetic_term(b, t, p, j):
-            return (b.rate_reaction_generation[t, p, j] if has_rate_reactions
-                    else 0)
-
-        def equilibrium_term(b, t, p, j):
-            return (b.equilibrium_reaction_generation[t, p, j]
-                    if has_equilibrium_reactions else 0)
-
-        def phase_equilibrium_term(b, t, p, j):
-            if has_phase_equilibrium:
-                sd = {}
-                sblock = self.properties_out[t]
-                for r in b.phase_equilibrium_idx:
-                    if sblock.phase_equilibrium_list[r][0] == j:
-                        if sblock.phase_equilibrium_list[r][1][0] == p:
-                            sd[r] = 1
-                        elif sblock.phase_equilibrium_list[r][1][1] == p:
-                            sd[r] = -1
-                        else:
-                            sd[r] = 0
-                    else:
-                        sd[r] = 0
-
-                return sum(b.phase_equilibrium_generation[t, r]*sd[r]
-                           for r in b.phase_equilibrium_idx)
-
-        def transfer_term(b, t, p, j):
-            return (b.mass_transfer_term[t, p, j] if has_mass_transfer else 0)
-
-        def user_term_mol(b, t, j):
-            if custom_molar_term is not None:
-                flow_basis = b.properties_out[t].get_material_flow_basis()
-                if flow_basis == MaterialFlowBasis.molar:
-                    return custom_molar_term(t, j)
-                elif flow_basis == MaterialFlowBasis.mass:
-                    try:
-                        return (custom_molar_term(t, j) *
-                                b.properties_out[t].mw[j])
-                    except AttributeError:
-                        raise PropertyNotSupportedError(
-                                "{} property package does not support "
-                                "molecular weight (mw), which is required for "
-                                "using custom terms in material balances."
-                                .format(self.name))
-                else:
-                    raise ConfigurationError(
-                            "{} contained a custom_molar_term argument, but "
-                            "the property package used an undefined basis "
-                            "(MaterialFlowBasis.other). Custom terms can "
-                            "only be used when the property package declares "
-                            "a molar or mass flow basis.".format(self.name))
-            else:
-                return 0
-
-        def user_term_mass(b, t, j):
-            if custom_mass_term is not None:
-                flow_basis = b.properties_out[t].get_material_flow_basis()
-                if flow_basis == MaterialFlowBasis.mass:
-                    return custom_mass_term(t, j)
-                elif flow_basis == MaterialFlowBasis.molar:
-                    try:
-                        return (custom_mass_term(t, j) /
-                                b.properties_out[t].mw[j])
-                    except AttributeError:
-                        raise PropertyNotSupportedError(
-                                "{} property package does not support "
-                                "molecular weight (mw), which is required for "
-                                "using custom terms in material balances."
-                                .format(self.name))
-                else:
-                    raise ConfigurationError(
-                            "{} contained a custom_mass_term argument, but "
-                            "the property package used an undefined basis "
-                            "(MaterialFlowBasis.other). Custom terms can "
-                            "only be used when the property package declares "
-                            "a molar or mass flow basis.".format(self.name))
-            else:
-                return 0
-
-        # Add component balances
-        @self.Constraint(self.time,
-                         self.component_list,
-                         doc="Material balances")
-        def material_balances(b, t, j):
-            cplist = []
-            for p in self.phase_list:
-                if j in phase_component_list[p]:
-                    cplist.append(p)
-            return (
-                sum(accumulation_term(b, t, p, j) for p in cplist) ==
-                sum(b.properties_in[t].get_material_flow_terms(p, j)
-                    for p in cplist) -
-                sum(b.properties_out[t].get_material_flow_terms(p, j)
-                    for p in cplist) +
-                sum(kinetic_term(b, t, p, j) for p in cplist) +
-                sum(equilibrium_term(b, t, p, j) for p in cplist) +
-                sum(transfer_term(b, t, p, j) for p in cplist) +
-                user_term_mol(b, t, j) + user_term_mass(b, t, j))
-
-        # TODO: Need to set material_holdup = 0 for non-present component-phase
-        # pairs. Not ideal, but needed to close DoF. Is there a better way?
-
-        # Material Holdup
-        if has_holdup:
-            if not hasattr(self, "phase_fraction"):
-                self._add_phase_fractions()
-
-            @self.Constraint(self.time,
-                             self.phase_list,
-                             self.component_list,
-                             doc="Material holdup calculations")
-            def material_holdup_calculation(b, t, p, j):
-                if j in phase_component_list[p]:
-                    return b.material_holdup[t, p, j] == (
-                          b.volume[t]*self.phase_fraction[t, p] *
-                          b.properties_out[t].get_material_density_terms(p, j))
-                else:
-                    return b.material_holdup[t, p, j] == 0
-
-        if has_rate_reactions:
-            # Add extents of reaction and stoichiometric constraints
-            self.rate_reaction_extent = Var(
-                    self.time,
-                    self.rate_reaction_idx,
-                    domain=Reals,
-                    doc="Extent of kinetic reactions[{}/{}]"
-                        .format(units['holdup'], units['time']))
-
-            @self.Constraint(self.time,
-                             self.phase_list,
-                             self.component_list,
-                             doc="Kinetic reaction stoichiometry constraint")
-            def rate_reaction_stoichiometry_constraint(b, t, p, j):
-                if j in phase_component_list[p]:
-                    return b.rate_reaction_generation[t, p, j] == (
-                        sum(rblock[t].rate_reaction_stoichiometry[r, p, j] *
-                            b.rate_reaction_extent[t, r]
-                            for r in b.rate_reaction_idx))
-                else:
-                    return Constraint.Skip
-
-        if has_equilibrium_reactions:
-            # Add extents of reaction and stoichiometric constraints
-            self.equilibrium_reaction_extent = Var(
-                            self.time,
-                            self.equilibrium_reaction_idx,
-                            domain=Reals,
-                            doc="Extent of equilibrium reactions[{}/{}]"
-                                .format(units['holdup'], units['time']))
-
-            @self.Constraint(self.time,
-                             self.phase_list,
-                             self.component_list,
-                             doc="Equilibrium reaction stoichiometry")
-            def equilibrium_reaction_stoichiometry_constraint(b, t, p, j):
-                if j in phase_component_list[p]:
-                    return b.equilibrium_reaction_generation[t, p, j] == (
-                            sum(rblock[t].
-                                equilibrium_reaction_stoichiometry[r, p, j] *
-                                b.equilibrium_reaction_extent[t, r]
-                                for r in b.equilibrium_reaction_idx))
-                else:
-                    return Constraint.Skip
-
-        return self.material_balances
-
->>>>>>> 42f6b1e8
     def add_total_element_balances(self,
                                    dynamic=useDefault,
                                    has_holdup=False,
@@ -1774,11 +1365,7 @@
 
     def model_check(blk):
         """
-<<<<<<< HEAD
         This method executes the model_check methods on the associated state
-=======
-        This method executes the model_check methods on the associated property
->>>>>>> 42f6b1e8
         blocks (if they exist). This method is generally called by a unit model
         as part of the unit's model_check method.
 
@@ -1793,45 +1380,25 @@
             try:
                 blk.properties_in[t].model_check()
             except AttributeError:
-<<<<<<< HEAD
                 _log.warning('{} ControlVolume inlet property block has no '
                              'model checks. To correct this, add a model_check '
                              'method to the associated StateBlock class.'
-=======
-                _log.warning('{} Holdup inlet property block has no model '
-                             'check. To correct this, add a model_check '
-                             'method to the associated PropertyBlock class.'
->>>>>>> 42f6b1e8
                              .format(blk.name))
             try:
                 blk.properties_out[t].model_check()
             except AttributeError:
-<<<<<<< HEAD
                 _log.warning('{} ControlVolume outlet property block has no '
                              'model checks. To correct this, add a '
                              'model_check method to the associated '
                              'StateBlock class.'.format(blk.name))
-=======
-                _log.warning('{} Holdup outlet property block has no '
-                             'model check. To correct this, add a '
-                             'model_check method to the associated '
-                             'PropertyBlock class.'.format(blk.name))
->>>>>>> 42f6b1e8
 
             try:
                 blk.reactions[t].model_check()
             except AttributeError:
-<<<<<<< HEAD
                 _log.warning('{} ControlVolume outlet reaction block has no '
                              'model check. To correct this, add a '
                              'model_check method to the associated '
                              'ReactionBlock class.'.format(blk.name))
-=======
-                _log.warning('{} Holdup outlet property block has no '
-                             'model check. To correct this, add a '
-                             'model_check method to the associated '
-                             'PropertyBlock class.'.format(blk.name))
->>>>>>> 42f6b1e8
 
     def initialize(blk, state_args=None, outlvl=0, optarg=None,
                    solver='ipopt', hold_state=True):
@@ -1866,12 +1433,8 @@
         # Get inlet state if not provided
         if state_args is None:
             state_args = {}
-<<<<<<< HEAD
             state_dict = \
                 blk.properties_in[blk.time.first()].declare_port_members()
-=======
-            state_dict = blk.properties_in[0].declare_port_members()
->>>>>>> 42f6b1e8
             for k in state_dict.keys():
                 if state_dict[k].is_indexed():
                     state_args[k] = {}
@@ -1880,11 +1443,7 @@
                 else:
                     state_args[k] = state_dict[k].value
 
-<<<<<<< HEAD
         # Initialize state blocks
-=======
-        # Initialize property blocks
->>>>>>> 42f6b1e8
         flags = blk.properties_in.initialize(outlvl=outlvl-1,
                                              optarg=optarg,
                                              solver=solver,
