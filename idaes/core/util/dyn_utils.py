--- conflicted
+++ resolved
@@ -17,11 +17,7 @@
 
 from pyomo.environ import Block, Constraint, Var
 from pyomo.dae import ContinuousSet, DerivativeVar
-<<<<<<< HEAD
 from pyomo.dae.set_utils import (is_explicitly_indexed_by,
-=======
-from pyomo.dae.set_utils import (is_explicitly_indexed_by, 
->>>>>>> a4b5c7cd
         is_in_block_indexed_by, get_index_set_except)
 from pyomo.kernel import ComponentSet
 
@@ -32,15 +28,12 @@
 __author__ = "Robert Parker"
 
 
-<<<<<<< HEAD
-=======
 def is_implicitly_indexed_by(comp, s, stop_at=None):
     raise NotImplementedError(
         'The name is_implicitly_indexed_by is deprecated. Please import '
         'is_in_block_indexed_by from pyomo.dae.set_utils instead.')
 
 
->>>>>>> a4b5c7cd
 def get_activity_dict(b):
     """
     Function that builds a dictionary telling whether or not each
