##############################################################################
# Institute for the Design of Advanced Energy Systems Process Systems
# Engineering Framework (IDAES PSE Framework) Copyright (c) 2018, by the
# software owners: The Regents of the University of California, through
# Lawrence Berkeley National Laboratory,  National Technology & Engineering
# Solutions of Sandia, LLC, Carnegie Mellon University, West Virginia
# University Research Corporation, et al. All rights reserved.
#
# Please see the files COPYRIGHT.txt and LICENSE.txt for full copyright and
# license information, respectively. Both files are also available online
# at the URL "https://github.com/IDAES/idaes".
##############################################################################
"""
This module contains classes for property blocks and property parameter blocks.
"""
from __future__ import division

# Import Python libraries
import inspect

# Import Pyomo libraries
from pyomo.common.config import ConfigBlock, ConfigValue, In

# Other third-party
import six

# Import IDAES cores
from idaes.core.process_block import ProcessBlock
from idaes.core import ProcessBlockData
from idaes.core import property_meta
from idaes.core.util.config import is_property_parameter_block
from idaes.core.util.exceptions import (PropertyNotSupportedError,
                                        PropertyPackageError)

# Some more information about this module
__author__ = "Andrew Lee, John Eslick"

__all__ = ['StateBlockDataBase',
           'StateBlockBase',
           'PropertyParameterBase']


class PropertyParameterBase(ProcessBlockData,
                            property_meta.HasPropertyClassMetadata):
    """
        This is the base class for property parameter blocks. These are blocks
        that contain a set of parameters associated with a specific property
        package, and are linked to by all instances of that property package.
    """
    # Create Class ConfigBlock
    CONFIG = ProcessBlockData.CONFIG()
    CONFIG.declare("default_arguments", ConfigBlock(
            implicit=True,
            description="Default arguments to use with Property Package"))

    def build(self):
        """
        General build method for PropertyParameterBlocks. Inheriting models
        should call super().build.

        Args:
            None

        Returns:
            None
        """
        # Get module reference and store on block
        frm = inspect.stack()[1]
        self.property_module = inspect.getmodule(frm[0])

<<<<<<< HEAD
    @classmethod
    def get_supported_properties(self):
        """
        Method to return a dictionary of properties supported by this package
        and their assoicated construction methods and units of measurement.
        This method should return a dict with keys for each supported property.

        For each property, the value should be another dict which may contain
        the following keys:
            - 'method': (required) the name of a method to construct the
                        property as a str, or None if the property will be
                        constructed by default.
            - 'units': (optional) units of measurement for the property.

        This default method is a placeholder and should be overloaded by the
        package developer. This method will return an Exception if not
        overloaded.

        Args:
            None

        Returns:
            A dict with supported properties as keys.
        """
        raise NotImplementedError('{} property package has not implemented the'
                                  ' get_supported_properties method. Please '
                                  'contact the property package developer'
                                  .format(self.name))

    @classmethod
    def get_package_units(self):
        """
        Method to return a dictionary of default units of measurement used in
        the property package. This is used to populate doc strings for
        variables which derive from the property package (such as flows and
        volumes). This method should return a dict with keys for the
        quantities used in the property package (as strs) and values of their
        default units as strs.

        The quantities used by the framework are (all optional):
            - 'time'
            - 'length'
            - 'mass'
            - 'amount'
            - 'temperature'
            - 'energy'
            - 'current'
            - 'luminous intensity'

        This default method is a placeholder and should be overloaded by the
        package developer. This method will return an Exception if not
        overloaded.

        Args:
            None

        Returns:
            A dict with supported properties as keys and tuples of (method,
            units) as values.
        """
        raise NotImplementedError('{} property package has not implemented the'
                                  ' get_package_units method. Please contact '
                                  'the property package developer'
                                  .format(self.name))

=======
>>>>>>> 302e8eb2

class StateBlockBase(ProcessBlock):
    """
        This is the base class for state block objects. These are used when
        constructing the SimpleBlock or IndexedBlock which will contain the
        PropertyData objects, and contains methods that can be applied to
        multiple StateBlockData objects simultaneously.
    """
    def initialize(self, *args):
        """
        This is a default initialization routine for StateBlocks to ensure
        that a routine is present. All StateBlockData classes should
        overload this method with one suited to the particular property package

        Args:
            None

        Returns:
            None
        """
        raise NotImplementedError('{} property package has not implemented the'
                                  ' initialize method. Please contact '
                                  'the property package developer'
                                  .format(self.name))


class StateBlockDataBase(ProcessBlockData):
    """
        This is the base class for state block data objects. These are
        blocks that contain the Pyomo components associated with calculating a
        set of thermophysical and transport properties for a given material.
    """
    # Create Class ConfigBlock
    CONFIG = ProcessBlockData.CONFIG()
    CONFIG.declare("parameters", ConfigValue(
            domain=is_property_parameter_block,
            description="""A reference to an instance of the Property Parameter
                        Block associated with this property package."""))
    CONFIG.declare("defined_state", ConfigValue(
            default=False,
            domain=In([True, False]),
            description="Flag indicating if incoming state is fully defined",
            doc="""Flag indicating whether the state should be considered fully
                defined, and thus whether constraints such as sum of mass/mole
                fractions should be included (default=False).
                """))
    CONFIG.declare("has_phase_equilibrium", ConfigValue(
            default=True,
            domain=In([True, False]),
            description="Phase equilibrium constraint flag",
            doc="""Flag indicating whether phase equilibrium constraints
                should be constructed in this state block (default=True).
                """))

    def build(self):
        """
        General build method for StateBlockDatas.

        Args:
            None

        Returns:
            None
        """
        raise NotImplementedError('{} property package has not implemented a '
                                  'build method. Please contact the property '
                                  'package developer.')

    def define_state_vars(self):
        """
        Method that returns a dictionary of state variables used in property
        package. Implement a placeholder method which returns an Exception to
        force users to overload this.
        """
        raise NotImplementedError('{} property package has not implemented the'
                                  ' define_state_vars method. Please contact '
                                  'the property package developer.')

    def define_port_members(self):
        """
        Method used to specific components to populate Ports with. Defaults to
        define_state_vars, and developers should overload as required.
        """
        return self.define_state_vars()

    def get_material_flow_terms(self):
        """
        Method which returns a tuple containing a valid expression to use in
        the material balances and a constant indicating the basis of this
        expression (mass, mole or None).
        """
        raise NotImplementedError('{} property package has not implemented the'
                                  ' get_material_flow_terms method. Please '
                                  'contact the property package developer.')

    def get_material_density_terms(self):
        """
        Method which returns a tuple containing a valid expression to use in
        the material balances and a constant indicating the basis of this
        expression (mass, mole or None).
        """
        raise NotImplementedError('{} property package has not implemented the'
                                  ' get_material_density_terms method. Please '
                                  'contact the property package developer.')

    def get_material_diffusion_terms(self):
        """
        Method which returns a tuple containing a valid expression to use in
        the material balances and a constant indicating the basis of this
        expression (mass, mole or None).
        """
        raise NotImplementedError('{} property package has not implemented the'
                                  ' get_material_diffusion_terms method. '
                                  'Please contact the property package '
                                  'developer.')

    def get_enthlpy_flow_terms(self):
        """
        Method which returns a tuple containing a valid expression to use in
        the energy balances and a constant indicating the basis of this
        expression (mass, mole or None).
        """
        raise NotImplementedError('{} property package has not implemented the'
                                  ' get_energy_flow_terms method. Please '
                                  'contact the property package developer.')

    def get_enthlpy_density_terms(self):
        """
        Method which returns a tuple containing a valid expression to use in
        the energy balances and a constant indicating the basis of this
        expression (mass, mole or None).
        """
        raise NotImplementedError('{} property package has not implemented the'
                                  ' get_energy_density_terms method. Please '
                                  'contact the property package developer.')

    def get_energy_diffusion_terms(self):
        """
        Method which returns a tuple containing a valid expression to use in
        the energy balances and a constant indicating the basis of this
        expression (mass, mole or None).
        """
        raise NotImplementedError('{} property package has not implemented the'
                                  ' get_energy_diffusion_terms method. '
                                  'Please contact the property package '
                                  'developer.')

    def __getattr__(self, attr):
        """
        This method is used to avoid generating unnecessary property
        calculations in state blocks. __getattr__ is called whenever a
        property is called for, and if a propery does not exist, it looks for
        a method to create the required property, and any associated
        components.

        Create a property calculation if needed. Return an attrbute error if
        attr == 'domain' or starts with a _ . The error for _ prevents a
        recursion error if trying to get a function to create a property and
        that function doesn't exist.  Pyomo also ocasionally looks for things
        that start with _ and may not exist.  Pyomo also looks for the domain
        attribute, and it may not exist.
        This works by creating a property calculation by calling the "_"+attr
        function.

        A list of __getattr__ calls is maintained in self.__getattrcalls to
        check for recursive loops which maybe useful for debugging. This list
        is cleared after __getattr__ completes successfully.

        Args:
            attr: an attribute to create and return. Should be a property
                  component.
        """

        def clear_call_list(self, attr):
            """Local method for cleaning up call list when a call is handled.

                Args:
                    attr: attribute currently being handled
            """
            if self.__getattrcalls[-1] == attr:
                if len(self.__getattrcalls) <= 1:
                    del self.__getattrcalls
                else:
                    del self.__getattrcalls[-1]
            else:
                raise PropertyPackageError(
                        "{} Trying to remove call {} from __getattr__"
                        " call list, however this is not the most "
                        "recent call in the list ({}). This indicates"
                        " a bug in the __getattr__ calls. Please "
                        "contact the IDAES developers with this bug."
                        .format(self.name, attr, self.__getattrcalls[-1]))

        # Check that attr is not something we shouldn't touch
        if attr == "domain" or attr.startswith("_"):
            # Don't interfere with anything by getting attributes that are
            # none of my business
            raise PropertyPackageError(
                    '{} {} does not exist, but is a protected '
                    'attribute. Check the naming of your '
                    'components to avoid any reserved names'
                    .format(self.name, attr))

        # Check for recursive calls
        try:
            # Check to see if attr already appears in call list
            if attr in self.__getattrcalls:
                # If it does, indicates a recursive loop.
                if attr == self.__getattrcalls[-1]:
                    # attr method is calling itself
                    self.__getattrcalls.append(attr)
                    raise PropertyPackageError(
                                    '{} _{} made a recursive call to '
                                    'itself, indicating a potential '
                                    'recursive loop. This is generally '
                                    'caused by the {} method failing to '
                                    'create the {} component.'
                                    .format(self.name, attr, attr, attr))
                else:
                    self.__getattrcalls.append(attr)
                    raise PropertyPackageError(
                                    '{} a potential recursive loop has been '
                                    'detected whilst trying to construct {}. '
                                    'A method was called, but resulted in a '
                                    'subsequent call to itself, indicating a '
                                    'recursive loop. This may be caused by a '
                                    'method trying to access a component out '
                                    'of order for some reason (e.g. it is '
                                    'declared later in the same method). See '
                                    'the __getattrcalls object for a list of '
                                    'components called in the __getattr__ '
                                    'sequence.'
                                    .format(self.name, attr))
            # If not, add call to list
            self.__getattrcalls.append(attr)
        except AttributeError:
            # A list of calls if one does not exist, so create one
            self.__getattrcalls = [attr]

        # Get property information from get_supported_properties
        try:
            m = self.config.parameters.get_metadata().properties

            if m is None:
                raise PropertyPackageError(
                        '{} property package get_metadata()'
                        ' method returned None when trying to create '
                        '{}. Please contact the developer of the '
                        'property package'.format(self.name, attr))
        except KeyError:
            # If attr not in get_supported_properties, assume package does not
            # support property
            clear_call_list(self, attr)
            raise PropertyNotSupportedError(
                    '{} {} is not supported by property package (property is '
                    'not listed in package metadata properties).'
                    .format(self.name, attr, attr))

        # Get method name from resulting properties
        try:
            if m[attr]['method'] is None:
                # If method is none, property should be constructed
                # by property package, so raise PropertyPackageError
                clear_call_list(self, attr)
                raise PropertyPackageError(
                        '{} {} should be constructed automatically '
                        'by property package, but is not present. '
                        'This can be caused by methods being called '
                        'out of order.'.format(self.name, attr))
            elif m[attr]['method'] is False:
                # If method is False, package does not support property
                # Raise NotImplementedError
                clear_call_list(self, attr)
                raise PropertyNotSupportedError(
                        '{} {} is not supported by property package '
                        '(property method is listed as False in '
                        'package property metadata).'
                        .format(self.name, attr))
            elif isinstance(m[attr]['method'], str):
                # Try to get method name in from PropertyBlock object
                try:
                    f = getattr(self, m[attr]['method'])
                except AttributeError:
                    # If fails, method does not exist
                    clear_call_list(self, attr)
                    raise PropertyPackageError(
                            '{} {} package property metadata method '
                            'returned a name that does not correspond'
                            ' to any method in the property package. '
                            'Please contact the developer of the '
                            'property package.'.format(self.name, attr))
            else:
                # Otherwise method name is invalid
                clear_call_list(self, attr)
                raise PropertyPackageError(
                             '{} {} package property metadata method '
                             'returned invalid value for method name. '
                             'Please contact the developer of the '
                             'property package.'
                             .format(self.name, attr))
        except KeyError:
            # No method key - raise Exception
            # Need to use an AttributeError so Pyomo.DAE will handle this
            clear_call_list(self, attr)
            raise PropertyNotSupportedError(
                    '{} package property metadata method '
                    'does not contain a method for {}. '
                    'Please select a package which supports '
                    'the necessary properties for your process.'
                    .format(self.name, attr))

        # Call attribute if it is callable
        # If this fails, it should return a meaningful error.
        if callable(f):
            try:
                f()
            except Exception:
                # Clear call list and reraise error
                clear_call_list(self, attr)
                raise
        else:
            # If f is not callable, inform the user and clear call list
            clear_call_list(self, attr)
            raise PropertyPackageError(
                    '{} tried calling attribute {} in order to create '
                    'component {}. However the method is not callable.'
                    .format(self.name, f, attr))

        # Clear call list, and return
        comp = getattr(self, attr)
        clear_call_list(self, attr)
        return comp<|MERGE_RESOLUTION|>--- conflicted
+++ resolved
@@ -68,74 +68,6 @@
         frm = inspect.stack()[1]
         self.property_module = inspect.getmodule(frm[0])
 
-<<<<<<< HEAD
-    @classmethod
-    def get_supported_properties(self):
-        """
-        Method to return a dictionary of properties supported by this package
-        and their assoicated construction methods and units of measurement.
-        This method should return a dict with keys for each supported property.
-
-        For each property, the value should be another dict which may contain
-        the following keys:
-            - 'method': (required) the name of a method to construct the
-                        property as a str, or None if the property will be
-                        constructed by default.
-            - 'units': (optional) units of measurement for the property.
-
-        This default method is a placeholder and should be overloaded by the
-        package developer. This method will return an Exception if not
-        overloaded.
-
-        Args:
-            None
-
-        Returns:
-            A dict with supported properties as keys.
-        """
-        raise NotImplementedError('{} property package has not implemented the'
-                                  ' get_supported_properties method. Please '
-                                  'contact the property package developer'
-                                  .format(self.name))
-
-    @classmethod
-    def get_package_units(self):
-        """
-        Method to return a dictionary of default units of measurement used in
-        the property package. This is used to populate doc strings for
-        variables which derive from the property package (such as flows and
-        volumes). This method should return a dict with keys for the
-        quantities used in the property package (as strs) and values of their
-        default units as strs.
-
-        The quantities used by the framework are (all optional):
-            - 'time'
-            - 'length'
-            - 'mass'
-            - 'amount'
-            - 'temperature'
-            - 'energy'
-            - 'current'
-            - 'luminous intensity'
-
-        This default method is a placeholder and should be overloaded by the
-        package developer. This method will return an Exception if not
-        overloaded.
-
-        Args:
-            None
-
-        Returns:
-            A dict with supported properties as keys and tuples of (method,
-            units) as values.
-        """
-        raise NotImplementedError('{} property package has not implemented the'
-                                  ' get_package_units method. Please contact '
-                                  'the property package developer'
-                                  .format(self.name))
-
-=======
->>>>>>> 302e8eb2
 
 class StateBlockBase(ProcessBlock):
     """
