##############################################################################
# Institute for the Design of Advanced Energy Systems Process Systems
# Engineering Framework (IDAES PSE Framework) Copyright (c) 2018, by the
# software owners: The Regents of the University of California, through
# Lawrence Berkeley National Laboratory,  National Technology & Engineering
# Solutions of Sandia, LLC, Carnegie Mellon University, West Virginia
# University Research Corporation, et al. All rights reserved.
# 
# Please see the files COPYRIGHT.txt and LICENSE.txt for full copyright and
# license information, respectively. Both files are also available online
# at the URL "https://github.com/IDAES/idaes".
##############################################################################
"""
Base class for control volumes
"""

from __future__ import division

# Import Python libraries
import logging

# Import Pyomo libraries
from pyomo.common.config import ConfigBlock, ConfigValue, In
from pyutilib.enum import Enum

# Import IDAES cores
from idaes.core import ProcessBlockData, useDefault
from idaes.core.util.config import (is_physical_parameter_block,
                                    is_reaction_parameter_block)
from idaes.core.util.exceptions import (ConfigurationError,
                                        DynamicError,
                                        BurntToast,
                                        PropertyPackageError)

__author__ = "Andrew Lee"

# Set up logger
_log = logging.getLogger(__name__)


# Enumerate options for material balances
MaterialBalanceType = Enum(
    'none',
    'componentPhase',
    'componentTotal',
    'elementTotal',
    'total')

# Enumerate options for energy balances
EnergyBalanceType = Enum(
    'none',
    'enthalpyPhase',
    'enthalpyTotal',
    'energyPhase',
    'energyTotal')

# Enumerate options for momentum balances
MomentumBalanceType = Enum(
    'none',
    'pressureTotal',
    'pressurePhase',
    'momentumTotal',
    'momentumPhase')

# Enumerate options for flow direction
FlowDirection = Enum(
    'forward',
    'backward')

# Set up example ConfigBlock that will work with ControlVolume autobuild method
CONFIG_Base = ProcessBlockData.CONFIG()
CONFIG_Base.declare("dynamic", ConfigValue(
    default=useDefault,
    domain=In([useDefault, True, False]),
    description="Dynamic model flag",
    doc="""Indicates whether this model will be dynamic,
**default** - useDefault.  **Valid values:** {
**useDefault** - get flag from parent,
**True** - set as a dynamic model,
**False** - set as a steady-state model}"""))
CONFIG_Base.declare("has_holdup", ConfigValue(
    default=False,
    domain=In([True, False]),
    description="Holdup construction flag",
    doc="""Indicates whether holdup terms should be constructed or not.
Must be True if dynamic = True, **default** - False.
**Valid values:** {
**True** - construct holdup terms,
**False** - do not construct holdup terms}"""))
CONFIG_Base.declare("material_balance_type", ConfigValue(
    default=MaterialBalanceType.componentPhase,
    domain=In(MaterialBalanceType),
    description="Material balance construction flag",
    doc="""Indicates what type of mass balance should be constructed,
**default** - MaterialBalanceType.componentPhase. **Valid values:** {
**MaterialBalanceType.none** - exclude material balances,
**MaterialBalanceType.componentPhase - use phase component balances,
**MaterialBalanceType.componentTotal - use total component balances,
**MaterialBalanceType.elementTotal - use total element balances,
**MaterialBalanceType.total - use total material balance.}"""))
CONFIG_Base.declare("energy_balance_type", ConfigValue(
    default=EnergyBalanceType.enthalpyPhase,
    domain=In(EnergyBalanceType),
    description="Energy balance construction flag",
    doc="""Indicates what type of energy balance should be constructed,
**default** - EnergyBalanceType.enthalpyPhase. **Valid values:** {
**EnergyBalanceType.none** - exclude energy balances,
**EnergyBalanceType.enthalpyTotal** - single ethalpy balance for material,
**EnergyBalanceType.enthalpyPhase** - ethalpy balances for each phase,
**EnergyBalanceType.energyTotal** - single energy balance for material,
**EnergyBalanceType.energyPhase** - energy balances for each phase.}"""))
CONFIG_Base.declare("momentum_balance_type", ConfigValue(
    default=MomentumBalanceType.pressureTotal,
    domain=In(MomentumBalanceType),
    description="Momentum balance construction flag",
    doc="""Indicates what type of momentum balance should be constructed,
**default** - MomentumBalanceType.pressureTotal. **Valid values:** {
**MomentumBalanceType.none** - exclude momentum balances,
**MomentumBalanceType.pressureTotal** - single pressure balance for material,
**MomentumBalanceType.pressurePhase** - pressure balances for each phase,
**MomentumBalanceType.momentumTotal** - single momentum balance for material,
**MomentumBalanceType.momentumPhase** - momentum balances for each phase.}"""))
CONFIG_Base.declare("has_rate_reactions", ConfigValue(
    default=False,
    domain=In([True, False]),
    description="Rate reaction construction flag",
    doc="""Indicates whether terms for rate controlled reactions should be
constructed, 
**default** - False. **Valid values:** {
**True** - include kinetic reaction terms,
**False** - exclude kinetic reaction terms.}"""))
CONFIG_Base.declare("has_equilibrium_reactions", ConfigValue(
    default=False,
    domain=In([True, False]),
    description="Equilibrium reaction construction flag",
    doc="""Indicates whether terms for equilibrium controlled reactions
should be constructed,
**default** - False. **Valid values:** {
**True** - include equilibrium reaction terms,
**False** - exclude equilibrium reaction terms.}"""))
CONFIG_Base.declare("has_phase_equilibrium", ConfigValue(
    default=False,
    domain=In([True, False]),
    description="Phase equilibrium construction flag",
    doc="""Indicates whether terms for phase equilibrium should be
constructed,
**default** = False. **Valid values:** {
**True** - include phase equilibrium terms
**False** - exclude phase equilibrium terms.}"""))
CONFIG_Base.declare("has_mass_transfer", ConfigValue(
    default=False,
    domain=In([True, False]),
    description="Mass transfer term construction flag",
    doc="""Indicates whether terms for mass transfer should be constructed,
**default** - False. **Valid values:** {
**True** - include mass transfer terms,
**False** - exclude mass transfer terms.}"""))
CONFIG_Base.declare("has_heat_transfer", ConfigValue(
    default=False,
    domain=In([True, False]),
    description="Heat transfer term construction flag",
    doc="""Indicates whether terms for heat transfer should be constructed,
**default** - False. **Valid values:** {
**True** - include heat transfer terms,
**False** - exclude heat transfer terms.}"""))
CONFIG_Base.declare("has_work_transfer", ConfigValue(
    default=False,
    domain=In([True, False]),
    description="Work transfer term construction flag",
    doc="""Indicates whether terms for work transfer should be constructed,
**default** - False. **Valid values** {,
**True** - include work transfer terms,
**False** - exclude work transfer terms.}"""))
CONFIG_Base.declare("has_pressure_change", ConfigValue(
    default=False,
    domain=In([True, False]),
    description="Pressure change term construction flag",
    doc="""Indicates whether terms for pressure change should be
constructed, 
**default** - False. **Valid values:** {
**True** - include pressure change terms,
**False** - exclude pressure change terms.}"""))
CONFIG_Base.declare("property_package", ConfigValue(
<<<<<<< HEAD
        default=useDefault,
        domain=is_physical_parameter_block,
        description="Property package to use for control volume",
        doc="""Property parameter object used to define property calculations,
**default** - useDefault. **Valid values:** {
=======
    default=useDefault,
    domain=is_property_parameter_block,
    description="Property package to use for control volume",
    doc="""Property parameter object used to define property calculations,
**default** - useDefault. 
**Valid values:** {
>>>>>>> 6fefdbbb
**useDefault** - use default package from parent model or flowsheet,
**PropertyParameterObject** - a PropertyParameterBlock object.}"""))
CONFIG_Base.declare("property_package_args", ConfigBlock(
    implicit=True,
    description="Arguments to use for constructing property packages",
    doc="""A ConfigBlock with arguments to be passed to a property block(s)
 and used when constructing these, 
**default** - None. 
**Valid values:** {
see property package for documentation.}"""))
CONFIG_Base.declare("reaction_package", ConfigValue(
    default=None,
    domain=is_reaction_parameter_block,
    description="Reaction package to use for control volume",
    doc="""Reaction parameter object used to define reaction calculations,
**default** - None. 
**Valid values:** {
**None** - no reaction package,
**ReactionParameterBlock** - a ReactionParameterBlock object.}"""))
CONFIG_Base.declare("reaction_package_args", ConfigBlock(
    implicit=True,
    description="Arguments to use for constructing reaction packages",
    doc="""A ConfigBlock with arguments to be passed to a reaction block(s)
and used when constructing these, 
**default** - None. 
**Valid values:** {
see reaction package for documentation.}"""))


class ControlVolumeBase(ProcessBlockData):
    """
    The ControlVolumeBase Class forms the base class for all IDAES
    ControlVolume models. The purpose of this class is to automate the tasks
    common to all control volume blockss and ensure that the necessary
    attributes of a control volume block are present.

    The most signfiicant role of the ControlVolumeBase class is to set up the
    bconstruction arguments for the control volume block, automatically link to
    the time domain of the parent block, and to get the information about the
    property and reaction packages.
    """

    CONFIG = ProcessBlockData.CONFIG()
    CONFIG.declare("dynamic", ConfigValue(
        domain=In([useDefault, True, False]),
        default=useDefault,
        description="Dynamic model flag",
        doc="""Indicates whether this model will be dynamic, **default** -
useDefault. **Valid values:** {
**useDefault** - get flag from parent,
**True** - set as a dynamic model,
**False** - set as a steady-state model}"""))
    CONFIG.declare("property_package", ConfigValue(
        default=useDefault,
        domain=is_physical_parameter_block,
        description="Property package to use for control volume",
        doc="""Property parameter object used to define property calculations,
**default** - useDefault. **Valid values:** {
**useDefault** - use default package from parent model or flowsheet,
**PropertyParameterObject** - a PropertyParameterBlock object.}"""))
    CONFIG.declare("property_package_args", ConfigBlock(
        implicit=True,
        description="Arguments to use for constructing property packages",
        doc="""A ConfigBlock with arguments to be passed to a property block(s)
and used when constructing these, **default** - None. **Valid values:** {
see property package for documentation.}"""))
    CONFIG.declare("reaction_package", ConfigValue(
        default=None,
        domain=is_reaction_parameter_block,
        description="Reaction package to use for control volume",
        doc="""Reaction parameter object used to define reaction calculations,
**default** - None. **Valid values:** {
**None** - no reaction package,
**ReactionParameterBlock** - a ReactionParameterBlock object.}"""))
    CONFIG.declare("reaction_package_args", ConfigBlock(
        implicit=True,
        description="Arguments to use for constructing reaction packages",
        doc="""A ConfigBlock with arguments to be passed to a reaction block(s)
and used when constructing these, **default** - None. **Valid values:** {
see reaction package for documentation.}"""))
    CONFIG.declare("auto_construct", ConfigValue(
        default=False,
        domain=In([True, False]),
        description="Argument indicating whether ControlVolume should "
                    "automatically construct balance equations",
        doc="""If set to True, this argument will trigger the auto_construct
method which will attempt to construct a set of material, energy and momentum
balance equations based on the parent unit's config block. The parent unit must
have a config block which derives from CONFIG_Base, **default** - False.
**Valid values:** {**True** - use automatic construction,
**False** - do not use automatic construciton.}"""))

    def build(self):
        """
        General build method for Control Volumes blocks. This method calls a
        number of sub-methods which automate the construction of expected
        attributes of all ControlVolume blocks.

        Inheriting models should call `super().build`.

        Args:
            None

        Returns:
            None
        """
        super(ControlVolumeBase, self).build()

        # Setup dynamics flag and time domain
        self._setup_dynamics()

        # Get property package details
        self._get_property_package()

        # Get indexing sets
        self._get_indexing_sets()

        # Get reaction package details (as necessary)
        self._get_reaction_package()

        if self.config.auto_construct is True:
            self._auto_construct()

    def add_geometry(self, *args, **kwargs):
        # Placeholder method for add_geometry
        raise NotImplementedError(
                "{} control volume class has not implemented a method for "
                "add_geometry. Please contact the "
                "developer of the ControlVolume class you are using."
                .format(self.name))

    def add_material_balances(self,
                              balance_type=MaterialBalanceType.componentPhase,
                              **kwargs):
        """
        General method for adding material balances to a control volume.
        This method makes calls to specialised sub-methods for each type of
        material balance.

        Args:
            balance_type - MaterialBalanceType Enum indicating which type of
                    material balance should be constructed.
            dynamic - argument indicating whether material balances should
                    include temporal derivative terms. If not provided,
                    will use the dynamic flag of the control volume block
            has_holdup - whether material holdup terms should be included in
                    material balances. Must be True if dynamic = True
            has_rate_reactions - whether default generation terms for rate
                    reactions should be included in material balances
            has_equilibrium_reactions - whether generation terms should for
                    chemical equilibrium reactions should be included in
                    material balances
            has_phase_equilibrium - whether generation terms should for phase
                    equilibrium behaviour should be included in material
                    balances
            has_mass_transfer - whether generic mass transfer terms should be
                    included in material balances
            custom_molar_term - a Pyomo Expression reresenting custom terms to
                    be included in material balances on a molar basis.
            custom_mass_term - a Pyomo Expression reresenting custom terms to
                    be included in material balances on a mass basis.

        Returns:
            Constraint objects constructed by sub-method
        """
        if balance_type == MaterialBalanceType.none:
            mb = None
        elif balance_type == MaterialBalanceType.componentPhase:
            mb = self.add_phase_component_balances(**kwargs)
        elif balance_type == MaterialBalanceType.componentTotal:
            mb = self.add_total_component_balances(**kwargs)
        elif balance_type == MaterialBalanceType.elementTotal:
            mb = self.add_total_element_balances(**kwargs)
        elif balance_type == MaterialBalanceType.total:
            mb = self.add_total_material_balances(**kwargs)
        else:
            raise BurntToast(
                    "{} invalid balance_type for add_material_balances."
                    "Please contact the IDAES developers with this bug."
                    .format(self.name))

        return mb

    def add_energy_balances(self,
                            balance_type=EnergyBalanceType.enthalpyPhase,
                            **kwargs):
        """
        General method for adding energy balances to a control volume.
        This method makes calls to specialised sub-methods for each type of
        energy balance.

        Args:
            balance_type - EnergyBalanceType Enum indicating which type of
                    energy balance should be constructed.
            dynamic - argument indicating whether energy balances should
                    include temporal derivative terms. If not provided,
                    will use the dynamic flag of the control volume block
            has_holdup - whether material holdup terms should be included in
                    energy balances. Must be True if dynamic = True
            has_heat_transfer - whether generic heat transfer terms should be
                    included in energy balances
            has_work_transfer - whether generic mass transfer terms should be
                    included in energy balances
            custom_term - a Pyomo Expression reresenting custom terms to
                    be included in energy balances

        Returns:
            Constraint objects constructed by sub-method
        """
        if balance_type == EnergyBalanceType.none:
            eb = None
        elif balance_type == EnergyBalanceType.enthalpyPhase:
            eb = self.add_phase_enthalpy_balances(**kwargs)
        elif balance_type == EnergyBalanceType.enthalpyTotal:
            eb = self.add_total_enthalpy_balances(**kwargs)
        elif balance_type == EnergyBalanceType.energyTotal:
            eb = self.add_total_energy_balances(**kwargs)
        elif balance_type == EnergyBalanceType.energyPhase:
            eb = self.add_phase_energy_balances(**kwargs)
        else:
            raise BurntToast(
                    "{} invalid balance_type for add_energy_balances."
                    "Please contact the IDAES developers with this bug."
                    .format(self.name))

        return eb

    def add_momentum_balances(self,
                              balance_type=MomentumBalanceType.pressureTotal,
                              **kwargs):
        """
        General method for adding momentum balances to a control volume.
        This method makes calls to specialised sub-methods for each type of
        momentum balance.

        Args:
            balance_type - MomentumBalanceType Enum indicating which type of
                    momentum balance should be constructed.
            dynamic - argument indicating whether momentum balances should
                    include temporal derivative terms. If not provided,
                    will use the dynamic flag of the control volume block
            has_holdup - whether momentum holdup terms should be included in
                    momentum balances. Must be True if dynamic = True
            has_pressure_change - whether default generation terms for pressure
                    change should be included in momentum balances
            custom_term - a Pyomo Expression reresenting custom terms to
                    be included in momentum balances

        Returns:
            Constraint objects constructed by sub-method
        """
        if balance_type == MomentumBalanceType.none:
            mb = None
        elif balance_type == MomentumBalanceType.pressureTotal:
            mb = self.add_total_pressure_balances(**kwargs)
        elif balance_type == MomentumBalanceType.pressurePhase:
            mb = self.add_phase_pressure_balances(**kwargs)
        elif balance_type == MomentumBalanceType.momentumTotal:
            mb = self.add_total_momentum_balances(**kwargs)
        elif balance_type == MomentumBalanceType.momentumPhase:
            mb = self.add_phase_momentum_balances(**kwargs)
        else:
            raise BurntToast(
                    "{} invalid balance_type for add_momentum_balances."
                    "Please contact the IDAES developers with this bug."
                    .format(self.name))

        return mb

    def _auto_construct(self):
        """
        Placeholder _auto_construct method to ensure a useful exception is
        returned if auto_build is set to True but something breaks in the
        process. Derived ControlVolume classes should overload this.

        Args:
            None

        Returns:
            None
        """
        raise NotImplementedError(
                         "{} auto-construct failed as ControlVolume "
                         "class failed to create _auto_construct method."
                         "Please contact the IDAES developers with this bug."
                         .format(self.name))

    def _setup_dynamics(self):
        """
        This method automates the setting of the dynamic flag and time domain
        for control volume blocks.

        If dynamic flag is 'use_parent_value', method attempts to get the value
        of the dynamic flag from the parent model, otherwise the local value is
        used. The time domain is always collected from the parent model.

        Finally, the method checks the has_holdup argument (if present), and
        ensures that has_holdup is True if dynamic is True.

        Args:
            None

        Returns:
            None
        """
        # Check the dynamic flag, and retrieve if necessary
        if self.config.dynamic == useDefault:
            # Get dynamic flag from parent
            try:
                self.config.dynamic = self.parent_block().config.dynamic
            except AttributeError:
                # If parent does not have dynamic flag, raise Exception
                raise DynamicError('{} has a parent model '
                                   'with no dynamic attribute.'
                                   .format(self.name))

        # Try to get reference to time object from parent
        try:
            # TODO : replace with Reference
            object.__setattr__(self, "time", self.parent_block().time)
        except AttributeError:
            raise DynamicError('{} has a parent model '
                               'with no time domain'.format(self.name))

        # Check has_holdup, if present
        if self.config.dynamic:
            if hasattr(self.config, "has_holdup"):
                if not self.config.has_holdup:
                    # Dynamic model must have has_holdup = True
                    raise ConfigurationError(
                            '{} inconsistent arguments for control volume. '
                            'dynamic was set to True, which requires that'
                            'has_holdup = True (was False). Please correct '
                            'your arguments to be consistent.'
                            .format(self.name))

    def _get_property_package(self):
        """
        This method gathers the necessary information about the property
        package to be used in the control volume block.

        If a property package has not been provided by the user, the method
        searches up the model tree until it finds an object with the
        'default_property_package' attribute and uses this package for the
        control volume block.

        The method also gathers any default construction arguments specified
        for the property package and combines these with any arguments
        specified by the user for the control volume block (user specified
        arguments take priority over defaults).

        Args:
            None

        Returns:
            None
        """
        # Get property_package block if not provided in arguments
        parent = self.parent_block()
        if self.config.property_package == useDefault:
            # Try to get property_package from parent
            try:
                if parent.config.property_package is None:
                    parent.config.property_package = \
                        self._get_default_prop_pack()

                self.config.property_package = parent.config.property_package
            except AttributeError:
                self.config.property_package = self._get_default_prop_pack()

        # Get module of property package
        self._property_module = self.config.property_package._package_module

        # Check for any flowsheet level build arguments
        for k in self.config.property_package.config.default_arguments:
            if k not in self.config.property_package_args:
                self.config.property_package_args[k] = \
                    self.config.property_package.config.default_arguments[k]

    def _get_default_prop_pack(self):
        """
        This method is used to find a default property package defined at the
        flowsheet level if a package is not provided as an argument when
        instantiating the control volume block.

        Args:
            None

        Returns:
            None
        """
        parent = self.parent_block()
        while True:
            if hasattr(parent.config, "default_property_package"):
                break
            else:
                if parent.parent_block() is None:
                    raise ConfigurationError(
                            '{} no property package provided and '
                            'no default defined. Found end of '
                            'parent tree.'.format(self.name))
                elif parent.parent_block() == parent:
                    raise ConfigurationError(
                            '{} no property package provided and '
                            'no default defined. Found recursive '
                            'loop in parent tree.'.format(self.name))
                parent = parent.parent_block()

        _log.info('{} Using default property package'
                  .format(self.name))

        if parent.config.default_property_package is None:
            raise ConfigurationError(
                             '{} no default property package has been '
                             'specified at flowsheet level ('
                             'default_property_package = None)'
                             .format(self.name))

        return parent.config.default_property_package

    def _get_indexing_sets(self):
        """
        This method collects all necessary indexing sets from property
        parameter block and makes references to these for use within the
        control volume block. Collected indexing sets are phase_list and
        component_list.

        Args:
            None

        Returns:
            None
        """
        # Get phase and component list(s)
        try:
            # TODO : Look at ways to use Pyomo references, or create new Set
            object.__setattr__(self, "phase_list",
                               self.config.property_package.phase_list)
        except AttributeError:
            raise PropertyPackageError(
                    '{} property_package provided does not '
                    'contain a phase_list. '
                    'Please contact the developer of the property package.'
                    .format(self.name))
        try:
            # TODO : Look at ways to use Pyomo references, or create new Set
            object.__setattr__(self, "component_list",
                               self.config.property_package.component_list)
        except AttributeError:
            raise PropertyPackageError(
                    '{} property_package provided does not '
                    'contain a component_list. '
                    'Please contact the developer of the property package.'
                    .format(self.name))

    def _get_reaction_package(self):
        """
        This method gathers the necessary information about the reaction
        package to be used in the control volume block (if required).

        If a reaction package has been provided by the user, the method
        gathers any default construction arguments specified
        for the reaction package and combines these with any arguments
        specified by the user for the control volume block (user specified
        arguments take priority over defaults).

        Args:
            None

        Returns:
            None
        """
        if self.config.reaction_package is not None:
            # Get module of reaction package
            self._reaction_module = \
                self.config.reaction_package._package_module

            # Check for any flowsheet level build arguments
            for k in self.config.reaction_package.config.default_arguments:
                if k not in self.config.reaction_package_args:
                    self.config.reaction_package_args[k] = \
                       self.config.reaction_package.config.default_arguments[k]

    def _validate_add_balance_arguments(self, dynamic, has_holdup):
        """
        Method to validate dynamic and has_holdup arguments used by many
        balance equation methods.

        Args:
            dynamic, has_holdup

        Returns:
            Validated values of dynamic and has_holdup
        """
        # If dynamic argument not provided, try to get argument from parent
        if dynamic == useDefault:
            dynamic = self.config.dynamic
        elif dynamic and not self.config.dynamic:
            raise DynamicError("{} cannot have dynamic balance equations "
                               "within a steady-state control volume."
                               .format(self.name))

        # If dynamic = True, has_holdup must also be True
        if dynamic and not has_holdup:
            raise ConfigurationError(
                    "{} invalid arguments for dynamic and has_holdup. "
                    "If dynamic = True, has_holdup must also be True (was "
                    "False)".format(self.name))

        return dynamic, has_holdup

    def _get_phase_comp_list(self):
        """
        Method to collect phase-component list from property package.
        If property pakcage does not define a phase-component list, then it is
        assumed that all components are present in all phases.

        Args:
            None

        Returns:
            phase_component_list
        """
        # Get phase component list(s)
        if hasattr(self.config.property_package, "phase_component_list"):
            phase_component_list = (
                    self.config.property_package.phase_component_list)
        else:
            # Otherwise assume all components in all phases
            phase_component_list = {}
            for p in self.phase_list:
                phase_component_list[p] = self.component_list

        return phase_component_list

    # Add placeholder methods for adding property and reaction packages
    def add_state_blocks(self, *args, **kwargs):
        raise NotImplementedError(
                "{} control volume class has not implemented a method for "
                "add_state_blocks. Please contact the "
                "developer of the ControlVolume class you are using."
                .format(self.name))

    def add_reaction_blocks(self, *args, **kwargs):
        raise NotImplementedError(
                "{} control volume class has not implemented a method for "
                "add_reaction_blocks. Please contact the "
                "developer of the ControlVolume class you are using."
                .format(self.name))

    # Add placeholder methods for all types of material, energy and momentum
    # balance equations which return NotImplementedErrors
    def add_phase_component_balances(self, *args, **kwargs):
        raise NotImplementedError(
                "{} control volume class has not implemented a method for "
                "add_phase_component_material_balances. Please contact the "
                "developer of the ControlVolume class you are using."
                .format(self.name))

    def add_total_component_balances(self, *args, **kwargs):
        raise NotImplementedError(
                "{} control volume class has not implemented a method for "
                "add_total_component_material_balances. Please contact the "
                "developer of the ControlVolume class you are using."
                .format(self.name))

    def add_total_element_balances(self, *args, **kwargs):
        raise NotImplementedError(
                "{} control volume class has not implemented a method for "
                "add_total_element_material_balances. Please contact the "
                "developer of the ControlVolume class you are using."
                .format(self.name))

    def add_total_material_balances(self, *args, **kwargs):
        raise NotImplementedError(
                "{} control volume class has not implemented a method for "
                "add_total_material_balances. Please contact the "
                "developer of the ControlVolume class you are using."
                .format(self.name))

    def add_phase_enthalpy_balances(self, *args, **kwargs):
        raise NotImplementedError(
                "{} control volume class has not implemented a method for "
                "add_phase_enthalpy_balances. Please contact the "
                "developer of the ControlVolume class you are using."
                .format(self.name))

    def add_total_enthalpy_balances(self, *args, **kwargs):
        raise NotImplementedError(
                "{} control volume class has not implemented a method for "
                "add_total_enthalpy_balances. Please contact the "
                "developer of the ControlVolume class you are using."
                .format(self.name))

    def add_phase_energy_balances(self, *args, **kwargs):
        raise NotImplementedError(
                "{} control volume class has not implemented a method for "
                "add_phase_energy_balances. Please contact the "
                "developer of the ControlVolume class you are using."
                .format(self.name))

    def add_total_energy_balances(self, *args, **kwargs):
        raise NotImplementedError(
                "{} control volume class has not implemented a method for "
                "add_total_energy_balances. Please contact the "
                "developer of the ControlVolume class you are using."
                .format(self.name))

    def add_phase_pressure_balances(self, *args, **kwargs):
        raise NotImplementedError(
                "{} control volume class has not implemented a method for "
                "add_phase_pressure_balances. Please contact the "
                "developer of the ControlVolume class you are using."
                .format(self.name))

    def add_total_pressure_balances(self, *args, **kwargs):
        raise NotImplementedError(
                "{} control volume class has not implemented a method for "
                "add_total_pressure_balances. Please contact the "
                "developer of the ControlVolume class you are using."
                .format(self.name))

    def add_phase_momentum_balances(self, *args, **kwargs):
        raise NotImplementedError(
                "{} control volume class has not implemented a method for "
                "add_phase_momentum_balances. Please contact the "
                "developer of the ControlVolume class you are using."
                .format(self.name))

    def add_total_momentum_balances(self, *args, **kwargs):
        raise NotImplementedError(
                "{} control volume class has not implemented a method for "
                "add_total_momentum_balances. Please contact the "
                "developer of the ControlVolume class you are using."
                .format(self.name))<|MERGE_RESOLUTION|>--- conflicted
+++ resolved
@@ -125,7 +125,7 @@
     domain=In([True, False]),
     description="Rate reaction construction flag",
     doc="""Indicates whether terms for rate controlled reactions should be
-constructed, 
+constructed,
 **default** - False. **Valid values:** {
 **True** - include kinetic reaction terms,
 **False** - exclude kinetic reaction terms.}"""))
@@ -181,20 +181,12 @@
 **True** - include pressure change terms,
 **False** - exclude pressure change terms.}"""))
 CONFIG_Base.declare("property_package", ConfigValue(
-<<<<<<< HEAD
-        default=useDefault,
-        domain=is_physical_parameter_block,
-        description="Property package to use for control volume",
-        doc="""Property parameter object used to define property calculations,
-**default** - useDefault. **Valid values:** {
-=======
     default=useDefault,
-    domain=is_property_parameter_block,
+    domain=is_physical_parameter_block,
     description="Property package to use for control volume",
     doc="""Property parameter object used to define property calculations,
 **default** - useDefault. 
 **Valid values:** {
->>>>>>> 6fefdbbb
 **useDefault** - use default package from parent model or flowsheet,
 **PropertyParameterObject** - a PropertyParameterBlock object.}"""))
 CONFIG_Base.declare("property_package_args", ConfigBlock(
