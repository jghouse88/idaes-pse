--- conflicted
+++ resolved
@@ -21,12 +21,8 @@
 
 @pytest.mark.nocircleci() 
 def test_module_2():
-<<<<<<< HEAD
     nbpath = notebook_path("Workshop_Module_2")
     filename, copy_filename = save_config_yaml(nbpath)
-    assert run_notebook(nbpath, "Module_2_Flowsheet_DMF_Solution.ipynb")
-    restore_file(copy_filename, filename)
-=======
     assert run_notebook(
         notebook_path("Workshop_Module_2"), "Module_2_Flowsheet_DMF_Solution.ipynb")
->>>>>>> c55b8fb1
+    restore_file(copy_filename, filename)