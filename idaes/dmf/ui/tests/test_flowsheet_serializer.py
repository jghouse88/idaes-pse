--- conflicted
+++ resolved
@@ -194,64 +194,6 @@
     label = "foo"
 
     fss = FlowsheetSerializer()
-<<<<<<< HEAD
-    fss.create_link_json(out_json, source_anchor, dest_anchor, source_id, dest_id, link_id, label)
-    assert out_json == {'cells': [{
-                          'type': 'standard.Link', 
-                          'source': {
-                            'anchor': {
-                              'name': 'right', 
-                              'args': {
-                                'rotate': 'false', 
-                                'padding': 0
-                              }
-                            }, 
-                            'id': 'M101'
-                          },
-                          'target': {
-                            'anchor': {
-                              'name': 'left', 
-                              'args': {
-                                'rotate': 'false', 
-                                'padding': 0
-                              }
-                            }, 
-                            'id': 'F101'
-                          }, 
-                          'router': {
-                            'name': 'orthogonal', 
-                            'padding': 10
-                          }, 
-                          'connector': {
-                            'name': 'normal', 
-                            'attrs': {
-                              'line': {
-                                'stroke': '#5c9adb'
-                              }
-                            }
-                          }, 
-                          'id': 's03', 
-                          'labels': [{
-                            'attrs': {
-                              'rect': {
-                                "fill": "#d7dce0", 
-                                "stroke": "#FFFFFF", 
-                                'stroke-width': 1
-                              }, 
-                              'text': {
-                                'text': 'foo', 
-                                'fill': 'black', 
-                                'text-anchor': 'left'
-                              }
-                            }, 
-                            'position': {
-                              'distance': 0.66, 
-                              'offset': -40
-                            }
-                          }], 
-                          'z': 2
-                        }]}
-=======
     fss.create_link_jointjs_json(out_json, source_anchor, dest_anchor, source_id, dest_id, link_id, label)
     assert out_json == {'cells': [{
                             'type': 'standard.Link', 
@@ -309,5 +251,4 @@
                             'z': 2
                           }],
                           "model": {}
-                        }
->>>>>>> 4a015d8c
+                        }