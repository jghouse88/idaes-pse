##############################################################################
# Institute for the Design of Advanced Energy Systems Process Systems
# Engineering Framework (IDAES PSE Framework) Copyright (c) 2018-2019, by the
# software owners: The Regents of the University of California, through
# Lawrence Berkeley National Laboratory,  National Technology & Engineering
# Solutions of Sandia, LLC, Carnegie Mellon University, West Virginia
# University Research Corporation, et al. All rights reserved.
#
# Please see the files COPYRIGHT.txt and LICENSE.txt for full copyright and
# license information, respectively. Both files are also available online
# at the URL "https://github.com/IDAES/idaes-pse".
##############################################################################
"""
Run ALAMO .
"""
import sys
import collections
import numpy as np
import os

#
from idaes.surrogate import alamopy
from idaes.surrogate.alamopy import almerror
from idaes.surrogate.alamopy.writethis import writethis
from idaes.surrogate.alamopy.multos import deletefile, has_alamo


def doalamo(xdata, zdata, **kwargs):
    """
    Warning: doalamo is deprecated.
    please use ``alamopy.doalamo.alamo(xdata, zdata, **kwargs)``
    """
    return alamo(xdata, zdata, **kwargs)


def alamo(xdata, zdata, **kwargs):
    """
    [almmodel] = doalamo(xdata,zdata, xvaldata, zvaldata,addopt=vals)

    Args:
        xdata: (numpy.array or list[real])
        zdata: (numpy.array or list[real)
        kwargs: Additional options may be specified and will be applied
                to the .alm. Example -  monomialpower=(1,2,3,4)

          -  xlabels       : labels given to input variables
          -  zlabels       : labels given to outputs
          -  xval          : validaiton data for alamo
          -  zval          : response validation data for alamo
          -  modeler       : modeler value used in alamo
          -  solvemip      : force alamo to solve mip if gams is availible
          -  linfcns       : 0-1 option to include linear transformations
          -  expfcns       : 0-1 option to include exponential transformations
          -  logfcns       : 0-1 option to include logarithmic transformations
          -  sinfcns       : 0-1 option to include sine transformations
          -  cosfcns       : 0-1 option to include cosine transformations
          -  monomialpower : list of monomial powers
          -  multi2power   : list of binomial powers
          -  multi3power   : list of trinomials
          -  ratiopower    : list of ratio powers
          -  screener      : screening method
          -  almname       : specify a name for the .alm file
          -  savescratch   : saves .alm and .lst
          -  savetrace     : saves trace file
          -  expandoutput  : add a key to the output dictionary for the output
                             (must be on for inputs(outputs?#Engle)>1)
          -  almopt        : direct text appending
                             the option almopt=<file> will append a file to the
                             end of the .alm and can be used to facilitate
                             direct access to the .alm (no current checks)
          -  loo           : leave one out evaluation
          -  lmo           : leave many out evaluation

    Returns:
        dict: An ALAMO model with the following keys

          -  'model'    : algebraic form of model
          -  'f(model)' : a callable lambda function
          -   Syntax is depended on expandout
               syntax => almmodel['f(model)']['out'](inputs,sep,by,comma)
                         almmodel['f(model)'](inputs,sep,by,comma)
          -  'ssr'      : SSE on training set provided
          -  'R2'       : R2 on training set provided
          -  'ssrval'   : SSE on testing set if provided
          -  'R2val'    : R2 on testing set if provided

    """
    data, debug = alamopy.data, alamopy.debug

    # patched together validation data check
    # if "xval" in kwargs.keys():
    if kwargs["xval"] is not None:
        vargs = (kwargs["xval"], kwargs["zval"])
    else:
        vargs = ()

    xdata, zdata, xvaldata, zvaldata = setupData(
        data, debug, xdata, zdata, vargs, kwargs
    )
    manageArguments(xdata, zdata, data, debug, kwargs)

    data["results"] = {}

    writeCustomALAMOOptions(kwargs)  # New Custom Options MENGLE

    # Cross Validation
    if debug["loo"]:
        q2 = []
        if debug["outkeys"] and debug["expandoutput"]:
            q2 = {}

        # size = len(xdata) - 1
        data["opts"]["ndata"] = data["opts"]["ndata"] - 1
        kwargValidation = debug["validation"]
        kwargSaveTrace = debug["savetrace"]
        if kwargValidation:
            kwargNvaldata = data["opts"]["nvaldata"]

        data["opts"]["nvaldata"] = 1
        debug["validation"] = True
        debug["savetrace"] = False
        for i in range(0, len(xdata)):
            cvxdata = [x for y, x in enumerate(xdata) if y != i]
            cvzdata = [x for y, x in enumerate(zdata) if y != i]
            alamopy.almwriter(
                data, debug, (cvxdata, cvzdata, [xdata[i][:]], [zdata[i][:]]), kwargs
            )

            # Calling ALAMO
            if not debug["mock"]:
                os.system(
                    debug["almloc"]
                    + " "
                    + str(data["stropts"]["almname"])
                    + " > logscratch"
                )

            data["results"] = {}
            readTraceFile([xdata[i][:], zdata[i][:]], data, debug)

            if debug["outkeys"] and debug["expandoutput"]:
                for k in data["results"]["R2"].keys():
                    if k not in q2.keys():
                        q2[k] = [float(data["results"]["R2val"][k])]
                    else:
                        q2sub = q2[k]
                        q2sub.append(float(data["results"]["R2val"][k]))
                        q2[k] = q2sub
            else:
                q2.append(float(data["results"]["R2val"]))
            cleanFiles(data, debug)

        if debug["outkeys"] and debug["expandoutput"]:
            data["results"]["Q2"] = {}
            for k in q2.keys():
                Q2 = np.mean(q2[k])
                data["results"]["Q2"][k] = Q2
                print("%s: Running cross validation LOO, evaluated Q2:%f" % (k, Q2))
        else:
            Q2 = np.mean(q2)
            data["results"]["Q2"] = Q2
            print("Running cross validation LOO, evaluated Q2:%f" % Q2)

        del data["opts"]["nvaldata"]
        debug["validation"] = kwargValidation
        debug["savetrace"] = kwargSaveTrace
        if kwargValidation:
            data["opts"]["nvaldata"] = kwargNvaldata
        data["opts"]["ndata"] = data["opts"]["ndata"] + 1
    elif debug["lmo"] > 0:
        q2 = []
        if debug["outkeys"] and debug["expandoutput"]:
            q2 = {}

        kwargNdata = data["opts"]["ndata"]
        kwargValidation = debug["validation"]
        kwargSaveTrace = debug["savetrace"]
        if kwargValidation:
            kwargNvaldata = data["opts"]["nvaldata"]

        debug["validation"] = True
        debug["savetrace"] = False
        numOfFolds = debug["lmo"]
        print(xdata)
        if numOfFolds > len(xdata):
            raise Exception(
                "Number of Cross validation \
                            folds exceeds the number of data points"
            )

        # size = len(xdata)
        sizeOfFolds = int(len(xdata) / numOfFolds)
        r = len(xdata) % numOfFolds
        remS = 0
        remE = 1

        for i in range(numOfFolds):
            if i < r + 1:
                remS = i
                remE = i + 1
            cvvalxdata = xdata[remS + sizeOfFolds * i : sizeOfFolds * (i + 1) + remE]
            cvvalzdata = zdata[remS + sizeOfFolds * i : sizeOfFolds * (i + 1) + remE]
            if i == 0:
                cvxdata = xdata[sizeOfFolds * (i + 1) + remE :]
                cvzdata = zdata[sizeOfFolds * (i + 1) + remE :]
            else:
                cvxdata = np.concatenate(
                    [
                        xdata[0 : remS + sizeOfFolds * i],
                        xdata[sizeOfFolds * (i + 1) + remE :],
                    ]
                )
                cvzdata = np.concatenate(
                    [
                        zdata[0 : remS + sizeOfFolds * i],
                        zdata[sizeOfFolds * (i + 1) + remE :],
                    ]
                )

            data["opts"]["nvaldata"] = len(cvvalxdata)
            data["opts"]["ndata"] = len(cvxdata)

            alamopy.almwriter(
                data, debug, (cvxdata, cvzdata, cvvalxdata, cvvalzdata), kwargs
            )

            # Calling ALAMO
            if not debug["mock"]:
                os.system(
                    debug["almloc"]
                    + " "
                    + str(data["stropts"]["almname"])
                    + " > logscratch"
                )

            data["results"] = {}
            expandOutput(xdata, zdata, [cvvalxdata, cvvalzdata], data, debug)
            readTraceFile([cvvalxdata, cvvalzdata], data, debug)

            if debug["outkeys"] and debug["expandoutput"]:
                for k in data["results"]["R2"].keys():
                    if k not in q2.keys():
                        q2[k] = [float(data["results"]["R2val"][k])]
                else:
                    q2sub = q2[k]
                    q2sub.append(float(data["results"]["R2val"][k]))
                    q2[k] = q2sub
            else:
                q2.append(float(data["results"]["R2val"]))
            cleanFiles(data, debug)

        if debug["outkeys"] and debug["expandoutput"]:
            data["results"]["Q2"] = {}
            for k in q2.keys():
                Q2 = np.mean(q2[k])
                data["results"]["Q2"][k] = Q2
                print("%s: Running cross validation LMO, evaluated Q2:%f" % (k, Q2))
        else:
            Q2 = np.mean(q2)
            data["results"]["Q2"] = Q2
            print("Running cross validation LMO, evaluated Q2:%f" % Q2)

        del data["opts"]["nvaldata"]
        debug["validation"] = kwargValidation
        debug["savetrace"] = kwargSaveTrace
        if kwargValidation:
            data["opts"]["nvaldata"] = kwargNvaldata
        data["opts"]["ndata"] = kwargNdata

    # Write alamo file
    if debug["validation"]:
        alamopy.almwriter(data, debug, (xdata, zdata, xvaldata, zvaldata), kwargs)
    else:
        alamopy.almwriter(data, debug, (xdata, zdata), kwargs)

    # Call alamo from the terminal
    if not debug["mock"]:
        if debug["showalm"]:
            os.system(debug["almloc"] + " " + str(data["stropts"]["almname"]))
        else:
            writethis("Calling ALAMO now:\n")
            os.system(
                debug["almloc"]
                + " "
                + str(data["stropts"]["almname"])
                + " > logscratch"
            )

    # Check to see if additional data was sampled and add it
    # if "sampler" in kwargs.keys():
    if kwargs["simulator"] is not None:
        xdata, zdata = checkForSampledData(data, debug)

    # calculate additional statistics
    expandOutput(xdata, zdata, vargs, data, debug)

    # Open the trace file and pull appropriate results
    readTraceFile(vargs, data, debug)

    # write python file of regressed model
    alamopy.almpywriter(data)
    if debug["cvfun"]:
        alamopy.almcvwriter(data)

    # add <>alm.py to results dict
    data["results"]["pymodel"] = data["stropts"]["almname"].split(".")[0] + "alm"

    if debug["loo"] or debug["lmo"] > 0:
        Q2, R2, diff = 0, 0, 0
        if debug["outkeys"]:
            for k in data["results"]["R2"].keys():
                R2 = data["results"]["R2"][k]
                if k in data["results"]["Q2"].keys():
                    Q2 = data["results"]["Q2"][k]
                    diff = float(R2) - float(Q2)
                    if Q2 < 0.5:
                        print(
                            "%s: Q2 suggests this is not a predictive model, \
                              Q2: %f, R2: %s"
                            % (k, Q2, R2)
                        )
                    elif diff < 0.3:
                        print(
                            "%s: The difference of R2-Q2 is  %f. This is an acceptable \
                              difference for predictability, Q2: %f, R2: %s"
                            % (k, diff, Q2, R2)
                        )
                    else:
                        print(
                            "%s: The difference of R2-Q2 is %f. The surrogate model is \
                              not able to predict the data reliably, Q2: %f, R2: %s"
                            % (k, diff, Q2, R2)
                        )

        else:
            R2 = data["results"]["R2"]
            Q2 = data["results"]["Q2"]
            diff = float(R2) - float(Q2)

            if Q2 < 0.5:
                print(
                    "Q2 suggests this is not a predictive model, Q2: %f, R2: %s"
                    % (Q2, R2)
                )
            elif diff < 0.3:
                print(
                    "The difference of R2-Q2 is  %f. This is an acceptable difference for \
                      predictability, Q2: %f, R2: %s"
                    % (diff, Q2, R2)
                )
            else:
                print(
                    "The difference of R2-Q2 is %f. The surrogate model is not able to \
                      predict the data reliably, Q2: %f, R2: %s"
                    % (diff, Q2, R2)
                )

    cleanFiles(data, debug, pywrite=True, **kwargs)

    return data["results"]


# Data Management


def setupData(data, debug, xdata, zdata, vargs, kwargs):
    """
    [xdata, zdata, xvaldata, zvaldata] =
    setupData(data, debug, xdata,zdata, vargs, kwargs)

    Checks inputted data and resturctures the data for the .alm file

    Args:
        data/debug: shared default options for .alm file
        xdata: (numpy.array or list[real])
        zdata: (numpy.array or list[real)
        vargs:  Validation data
        kwargs: Additional options may be specified and will be applied
                  to the .alm
    """

    xvaldata, zvaldata = list(), list()
    checkinput(data, debug, xdata, zdata, vargs, kwargs)
    xdata, zdata = getTrainingData(xdata, zdata, data, debug)
    if len(vargs) > 0:
        xvaldata, zvaldata = getValidationData(vargs, data, debug)
    else:
        debug["validation"] = False
    getlabels(data, debug, kwargs)

    return xdata, zdata, xvaldata, zvaldata


def checkinput(data, debug, xdata, zdata, vargs, kwargs):
    """
    Check the input data into doalamo for errors.

    Args:
        data/debug: shared default options for .alm file
        xdata: (numpy.array or list[real])
        zdata: (numpy.array or list[real)
        vargs:  Validation data
        kwargs: Additional options may be specified and will be applied
                to the .alm
    """

    # t = np.zeros([1, 1])
    kk = kwargs.keys()
    # First check vargs for validation set viability
    if len(vargs) > 0 and len(vargs) != 2:
        raise almerror.AlamoInputError(
            "Validation Xdata and Zdata must be"
            "specified in the following form: "
            "alamopy.doalamo(x,z,xval,zval)"
        )

    for arg in kk:
        if arg not in data["pargs"]["opts"] + data["pargs"]["stropts"] + data["pargs"][
            "lstopts"
        ] + data["pargs"]["set4"] + debug["pargs"] + ["xlabels", "zlabels"] + [
            "xval",
            "zval",
        ]:
            raise almerror.AlamoInputError(
                "The following argument given to"
                "doalamo() is not understood: {}".format(arg)
            )

    # read keys for debug
    for key in debug["pargs"]:
        if key in kk:
            debug[key] = kwargs[key]

    if kwargs["almname"] is not None:
        data["stropts"]["almname"] += ".alm"


def getTrainingData(xdata, zdata, data, debug):
    """
    Structure data for training the model. Modifies data['opts']
    
    Args:
        xdata: (numpy.array or list[real])
        zdata: (numpy.array or list[real)
        data: shared alamo data options
        debug: Additional options may be specified and will be applied
                to the .alm
    """

    dshape = np.shape(xdata)
    if len(dshape) == 0:
        debug["traindata"] = False
    elif len(dshape) == 1:
        data["opts"]["ndata"] = np.shape(xdata)[0]
        data["opts"]["ninputs"] = 1
    else:
        data["opts"]["ndata"] = np.shape(xdata)[0]
        data["opts"]["ninputs"] = np.shape(xdata)[1]
    xdata = np.asarray(xdata)

    # Check training data
    if len(np.shape(zdata)) == 1:
        zdata = np.reshape(zdata, (data["opts"]["ndata"], 1))
        data["opts"]["noutputs"] = 1
    else:
        data["opts"]["noutputs"] = np.shape(zdata)[1]
    if np.shape(zdata)[0] != data["opts"]["ndata"]:
        almerror("p1")
    elif np.shape(xdata)[0] != data["opts"]["ndata"]:
        almerror("p1")
    zdata = np.asarray(zdata)
    return xdata, zdata


def getValidationData(vargs, data, debug):
    """
    Structure data for validating the model. Modifies data['opts']

    Args:
        vargs: validation data valxdata, valzdata
        data: shared alamo data options
        debug: Additional options may be specified and will be applied
                to the .alm
    """

    if vargs != ():
        debug["validation"] = True
        xvaldata = vargs[0]
        zvaldata = vargs[1]
        temp = np.shape(xvaldata)
        data["opts"]["nvaldata"] = temp[0]
        if len(np.shape(zvaldata)) == 1:
            zvaldata = np.reshape(zvaldata, (data["opts"]["nvaldata"], 1))
        if temp[1] != data["opts"]["ninputs"]:
            writethis("Number of input variables inconsistent between x and xval")
            almerror("p2")
        temp = np.shape(zvaldata)
        if temp[0] != data["opts"]["nvaldata"] or temp[1] != data["opts"]["noutputs"]:
            writethis("Problem with zval")
            almerror("p2")
        return xvaldata, zvaldata


# Function/variable labels


def getlabels(data, debug, kwargs):
    """
    Creates labels for data and output. Modifies data['labs'].
    Makes labels if no labels are given.

    Args:
        data: shared alamo data options
        debug: Additional options may be specified and will be applied
                to the .alm
        vargs: validation data valxdata, valzdata
        kwargs: keyword arguments
    """

    # This function generates labels if they are not provided
    # Check to see if labels have been specified before we generate them
    if kwargs["xlabels"] is not None:
        data["labs"]["savexlabels"] = kwargs["xlabels"]
    else:
        # Make savexlabels
        temp = list()
        for i in range(data["opts"]["ninputs"]):
            temp.append("x" + str(i + 1))
        data["labs"]["savexlabels"] = temp

    if kwargs["zlabels"] is not None:
        data["labs"]["savezlabels"] = kwargs["zlabels"]
    else:
        # Make savezlabels
        temp = list()
        for i in range(data["opts"]["noutputs"]):
            temp.append("z" + str(i + 1))
        data["labs"]["savezlabels"] = temp

    # create temp labels for alm file
    # This avoids having to check user labels for alm rules
    data["labs"]["xlinks"] = [0 for i in range(data["opts"]["ninputs"])]
    data["labs"]["zlinks"] = [0 for i in range(data["opts"]["noutputs"])]
    makelabs(data, debug, "ninputs")
    makelabs(data, debug, "noutputs")


def makelabs(data, debug, param):
    """
    Constructs labels for alamo

    Args:
        data: shared alamo data options
        debug: Additional options may be specified and will be applied to the .alm
        param: 'ninputs' or 'noutputs'
    """

    temp = list([])
    for i in range(data["opts"][param]):
        if param == "ninputs":
            data["labs"]["xlinks"][i] = ["a", "b"]
            temp.append("almx" + str(i + 1) + "d")
            data["labs"]["xlinks"][i][0] = "almx" + str(i + 1) + "d"
            data["labs"]["xlinks"][i][1] = data["labs"]["savexlabels"][i]
            key = "xlabels"
        elif param == "noutputs":
            data["labs"]["zlinks"][i] = ["a", "b"]
            temp.append("almz" + str(i + 1) + "d")
            data["labs"]["zlinks"][i][0] = "almz" + str(i + 1) + "d"
            data["labs"]["zlinks"][i][1] = data["labs"]["savezlabels"][i]
            key = "zlabels"
    data["lstopts"][key] = temp


# Extra capabilities
group_list = []


def addBasisGroups(groups):
    """
    format: index_num  Type_of_function Member_indices(indice of the input) <pow>
    types: LIN, LOG, EXP, SIN, COS, MONO, MULTI2, MULTI3, RATIO, RBf, CUST, CONST
    Only one CONST
    One input: MONO, EXP, LOG, SIN, COS - integer from 1- NINPUTs, (-1) - all inputs
    multiple input: Multi2, Multi3, ratio
    Need <pow> for MONO, Multi2, Multi3, Ratio, (-1111) - all powers
    """

    print("Adding groups", groups)
    for g in groups:
        if len(g) == 1:
            addBasisGroup(g[0])
        elif len(g) == 2:
            addBasisGroup(g[0], g[1])
        elif len(g) == 3:
            addBasisGroup(g[0], g[1], g[2])


def addBasisGroup(type_of_function, input_indices="", powers=""):
    """
    Include the checks
    """

    global group_list
    group_index = len(group_list) + 1
    if type_of_function == "CONST":
        group_list.append("%i %s" % (group_index, type_of_function))
    elif type_of_function in ["LIN", "LOG", "EXP", "SIN", "COS"]:
        if input_indices == "":
            input_indices = "-1"
        group_list.append("%i %s %s" % (group_index, type_of_function, input_indices))
    elif type_of_function in ["MONO", "MULTI2", "MULTI3", "RATIO"]:
        if input_indices == "":
            input_indices = "-1"
        if powers == "":
            powers = "-1111"
        group_list.append(
            "%i %s %s %s" % (group_index, type_of_function, input_indices, powers)
        )
    elif type_of_function in ["GRP", "RBF", "CUST"]:
        group_list.append("%i %s %s" % (group_index, type_of_function, input_indices))


def clearBasisGroups():
    global group_list
    group_list = []


basis_constraint_list = []


def addBasisConstraints(groups_constraints):
    """
    NMT (no more than), ATL (at least), REQ (required if main group), XCL (exclude)
    format: group-id output_id constraint_type integer_parameter
    """

    global group_constraints, basis_constraints
    print("Adding basis selection constraint", group_constraints)

    for b in basis_constraints:
        addBasisConstraint(b[0], b[1], b[2], b[3])


def addBasisConstraint(group_id, output_id, constraint_type, intParam):
    global basis_constraint_list
    basis_constraint_list.append(
        "%i %i %s %i" % (group_id, output_id, constraint_type, intParam)
    )


def clearBasisConstraints():
    global basis_constraint_list
    basis_constraint_list = []


extrapxmin = None
extrapxmax = None
surface_constraint_list = []


def addCustomConstraints(constraint_list, **kwargs):
    """
    constraint args = CRTOL, CRNINITIAL, CRMAXITER, CRNVIOL, CRNTRIALS
    """

    print("Adding constraints", constraint_list)

    global extrapxmin, extrapxmax, surface_constraint_list
    if "extrapxmin" in kwargs.keys():
        extrapxmin = kwargs["extrapxmin"]
    if "extrapxmax" in kwargs.keys():
        extrapxmax = kwargs["extrapxmax"]
    for c in constraint_list:
        surface_constraint_list.append(c)


custom_fxn_list = []


def addCustomFunctions(fxn_list):
    print("Adding Functions", fxn_list)

    global custom_fxn_list

    for f in fxn_list:
        custom_fxn_list.append(f)
    print(custom_fxn_list)


def clearCustomFunctions():
    global custom_fxn_list
    custom_fxn_list = []


def writeCustomALAMOOptions(kwargs):
    global custom_fxn_list, surface_constraint_list, extrapxmax, extrapxmin, \
        group_list, basis_constraint_list
    name = "almopt.txt"

    if kwargs["almopt"] is not None:
        name = kwargs["almopt"]

    with open(name, "w") as r:
        if len(custom_fxn_list) > 0:
            r.write("\nNCUSTOMBAS %d\n" % len(custom_fxn_list))
            r.write("BEGIN_CUSTOMBAS\n")
            for c_fxn in custom_fxn_list:
                r.write("%s\n" % c_fxn)
            r.write("END_CUSTOMBAS\n\n")

        if len(surface_constraint_list) > 0:
            if extrapxmin is not None:
                r.write("extrapxmin %d\n" % extrapxmin)
            if extrapxmax is not None:
                r.write("extrapxmax %d\n" % extrapxmax)

        r.write("crncustom %i\n" % len(surface_constraint_list))
        i = 1
        r.write("BEGIN_CUSTOMCON\n")
        for c in surface_constraint_list:
            r.write("%s\n" % (c))
            i += 1
        r.write("END_CUSTOMCON\n")

        if len(group_list) > 0:
            r.write("\nNGROUPS %d\n" % len(group_list))
            r.write("BEGIN_GROUPS\n")
            for group in group_list:
                r.write("%s\n" % group)
            r.write("END_GROUPS\n\n")

        if len(basis_constraint_list) > 0:
            r.write("BEGIN_GROUPCON\n")
            for b in basis_constraint_list:
                r.write("%s\n" % b)
            r.write("END_GROUPCON\n\n")


# Argument management


def manageArguments(xdata, zdata, data, debug, kwargs):
    """
    Parse additional input options

    The 'pargs' library is used to keep track of options a user has availible
    descriptions of the dictionaries data, and debug are given in shared.py
    Multiple keys used to make writing the .alm file easier

    Args:
        xdata: (numpy.array or list[real])
        zdata: (numpy.array or list[real])
        data:  shared alamo data options
        debug: Additional options may be specified and will be applied
                to the .alm
    """
    parseKwargs(data, debug, kwargs)

    # Check to see if a simwrapper should be built
    if debug["simwrap"] or kwargs["simulator"] is not None:
        buildSimWrapper(data, debug)

    # Specific check to see if the labels of the response variables
    # should be used in the output dictionary
    # This is important for systematic testing vs. single model input
    if debug["outkeys"]:
        # outkeys are specified to be used
        if data["opts"]["noutputs"] > 1:
            # 'Must use outkeys for multiple outputs'
            writethis("outkeys set to TRUE for multiple outputs")
            debug["outkeys"] = True

    # Construct xmin and xmax vector based on training data if not provided
    # if "xmin" not in kwargs.keys():
    if kwargs['xmin'] is None:
        constructXBounds(xdata, zdata, data, debug)


def parseKwargs(data, debug, kwargs):
    """
    Parse keyword arguments

    Args:
        data: shared alamo data options
        debug: Additional options may be specified and will be applied
                to the .alm
        kwargs: keyword arguments
    """

    for arg in kwargs.keys():
        if kwargs[arg] is None:
            break
        if arg in data["pargs"]["opts"]:
            data["opts"][arg] = kwargs[arg]
        elif arg in data["pargs"]["lstopts"]:
            data["lstopts"][arg] = list()
            for term in list([kwargs[arg]]):
                data["lstopts"][arg].append(term)
        elif arg in data["pargs"]["stropts"]:
            data["stropts"][arg] = kwargs[arg]
        elif arg in data["pargs"]["set4"]:
            data["set4"][arg] = kwargs[arg]
        elif arg in debug["pargs"]:
            debug[arg] = kwargs[arg]
        else:
            if arg not in (["xlabels", "zlabels", "xval", "zval"]):
                sys.stdout.write("Problem with option : " + arg)
                almerror("p3")


def buildSimWrapper(data, debug):
    """
    Builds an executable simulator to sample for data 

    Args:
        data: shared alamo data options
        debug: Additional options may be specified and will be applied
                to the .alm
    """

    if not isinstance(data["stropts"]["simulator"], type("string")):
        try:
            data["stropts"]["simulator"] = data["stropts"]["simulator"].__name__
        except Exception:
            raise almerror.AlamoInputError(
                "Simulator must be provided as a string"
                "and obey ALAMOs simulator conventions"
                "OR must be a python function whose name"
                "can be obtained via .__name__"
            )
        data["stropts"]["simulator"] = alamopy.wrapwriter(data["stropts"]["simulator"])
        debug["simwrap"] = True


def constructXBounds(xdata, zdata, data, debug):
    """
    Construct xmin,xmax and zmin, zmax for alamo if none are given

    Args:
        xdata: (numpy.array or list[real])
        zdata: (numpy.array or list[real])
        data: shared alamo data options
        debug: Additional options may be specified and will be applied
                to the .alm
    """

    writethis(
        "min and max values of inputs are not provided, \
              they will be calculated from the training data\n"
    )
    xmin = ""
    xmax = ""
    if data["opts"]["ninputs"] > 1:
        for i in range(data["opts"]["ninputs"]):
            tn = debug["bignum"]
            tx = -1 * debug["bignum"]
            for j in range(data["opts"]["ndata"]):
                if float(xdata[j][i]) < float(tn):
                    tn = xdata[j][i]
                if float(xdata[j][i]) > float(tx):
                    tx = xdata[j][i]
            xmin = xmin + str(tn) + " "
            xmax = xmax + str(tx) + " "
    else:
        tn = debug["bignum"]
        tx = -1 * debug["bignum"]
        for j in range(data["opts"]["ndata"]):
            if float(xdata[j]) < float(tn):
                tn = xdata[j]
            if float(xdata[j]) > float(tx):
                tx = xdata[j]
        xmin = "%s %f "%(xmin, tn)
        xmax = xmax + str(tx) + " "
    data["set4"]["xmax"] = xmax
    data["set4"]["xmin"] = xmin


def checkForSampledData(data, debug):
    """
    Check to see if data has been sampled and update ndata

    Args:
        data: shared alamo data options
        debug: Additional options may be specified 
               and will be applied to the .alm
    """

    lst_name = data["stropts"]["almname"].split(".")[0] + ".lst"
    with open(lst_name) as infile, open("awkres", "w") as outfile:
        copy = False
        for line in infile:
            if "Errors on observed data points" in line.strip():
                copy = True
            elif "Maximum absolute errors" in line.strip():
                copy = False
            elif copy:
                outfile.write(line)
    f = open("awkres")
    lf = f.read()
    f.close()
    lf2 = lf.split("\n")
    lf2 = lf2[1:-1]
    sys.stdout.write(
        "Updating number of training points from "
        + str(data["opts"]["ndata"])
        + " to "
        + str(len(lf2))
        + "\n"
    )
    data["opts"]["ndata"] = len(lf2)
    xdata = np.zeros([data["opts"]["ndata"], data["opts"]["ninputs"]])
    zdata = np.zeros([data["opts"]["ndata"], data["opts"]["noutputs"]])
    for i in range(len(lf2)):
        lf3 = lf2[i].split(" ")
        while "" in lf3:
            lf3.remove("")
        for j in range(data["opts"]["ninputs"]):
            xdata[i][j] = float(lf3[j])
        for j in range(data["opts"]["noutputs"]):
            zdata[i][j] = float(lf3[data["opts"]["ninputs"] + j])
    deletefile("awkres")
    return xdata, zdata


def expandOutput(xdata, zdata, vargs, data, debug):
    """
    Expand output to validation metrics and labels

    Args:
        data/debug: shared default options for .alm file
        xdata: (numpy.array or list[real])
        zdata: (numpy.array or list[real])
        vargs: Validation data
    """

    if debug["expandoutput"]:
        data["results"]["xdata"] = xdata
        data["results"]["zdata"] = zdata
        data["results"]["xlabels"] = data["labs"]["savexlabels"]
        data["results"]["zlabels"] = data["labs"]["savezlabels"]
    # try:
    #     # import sympy
    #     from sympy.parsing.sympy_parser import parse_expr
    #     from sympy import symbols, lambdify
    # except Exception:
    #     writethis('Cannot import sympy')

    if debug["expandoutput"]:
        data["results"]["model"] = {}
        data["results"]["f(model)"] = {}
    else:
        for key in list(
            [
                "model",
                "f(model)",
                "ssr",
                "R2",
                "size",
                "rmse",
                "nbas",
                "totaltime",
                "olrtime",
                "miptime",
                "clrtime",
                "othertime",
                "version",
                "status",
                "madp",
                "numolr",
                "nummip",
                "numclr",
                "ninputs",
            ]
        ):
            data["results"][key] = collections.OrderedDict()
        if len(vargs) > 0:
            data["results"]["ssrval"] = collections.OrderedDict()
            data["results"]["R2val"] = collections.OrderedDict()
            data["results"]["rmseval"] = collections.OrderedDict()
            data["results"]["madpval"] = collections.OrderedDict()
    if debug["loo"]:
        data["results"]["Q2"] = data["results"]["Q2"]


# External File management


def readTraceFile(vargs, data, debug):
    """
    Read the alamo trace file to read in the model and metrics

    Args:
        data/debug: shared default options for .alm file
        vargs: Validation data
    """

    trace_file = data["stropts"]["tracefname"]
    # currentDirectory = os.getcwd()
    trace_str = trace_file  # currentDirectory + "/" + trace_file
    try:
        lf = open(trace_str).read()
    except (IOError, FileNotFoundError) as err:
        if debug["mock"]:
            _construct_mock(data)
            return
        else:
<<<<<<< HEAD
            error_message = _diagnose_alamo_failure(trace_str, err)
            raise almerror.AlamoError(error_message)
            # b_alamo = has_alamo()
            # lf_logscratch = open("logscratch").read()
            # if not b_alamo:
            #     raise almerror.AlamoError(
            #         'Alamo cannot be found. Please check Alamo is installed.'
            #     )
            # elif "termination code" in lf_logscratch:
            #     raise almerror.AlamoError(
            #         '{}'.format(lf_logscratch)
            #     )
            # else:
            #     raise almerror.AlamoError(
            #         'Cannot read from trace file "{}": {}'.format(trace_str, err)
            #     )
=======
            b_alamo = has_alamo()
            lf_logscratch = open("logscratch").read()
            if not b_alamo:
                raise almerror.AlamoError(
                    'Alamo cannot be found. Please check Alamo is installed.'
                )
            elif "termination code" in lf_logscratch:
                raise almerror.AlamoError(
                    '{}'.format(lf_logscratch)
                )
            else:
                raise almerror.AlamoError(
                    'Cannot read from trace file "{}": {}'.format(trace_str, err)
                )
>>>>>>> 39063451

    try:
        # import sympy
        from sympy.parsing.sympy_parser import parse_expr
        from sympy import symbols, lambdify
    except Exception:
        writethis("Cannot import sympy")

    lf2 = lf.split("\n")
    lf2_ind = 0  # ENGLE Allows for multiple writings to trace.trc file 5/30/19

    dict_out_str = (
        "#filename, NINPUTS, NOUTPUTS, INITIALPOINTS, OUTPUT, SET, "
        "INITIALIZER, SAMPLER, MODELER, BUILDER, GREEDYBUILD, "
        "BACKSTEPPER, GREEDYBACK, REGULARIZER, SOLVEMIP, SSEOLR, SSE, "
        "RMSE, R2, ModelSize, BIC, RIC, Cp, AICc, HQC, MSE, SSEp, MADp, "
        "OLRTime, numOLRs, OLRoneCalls, OLRoneFails, OLRgsiCalls, OLRgsiFails, "
        "OLRdgelCalls, OLRdgelFails, OLRclrCalls, OLRclrFails, OLRgmsCalls, "
        "OLRgmsFails, CLRTime, numCLRs, MIPTime, NumMIPs, LassoTime, "
        "Metric1Lasso, Metric2Lasso, LassoSuccess, LassoRed, nBasInitAct, "
        "nBas, SimTime, SimData, TotData, NdataConv, OtherTime, NumIters, "
        "IterConv, TimeConv, Step0Time, Step1Time, Step2Time, TotalTime, "
        "AlamoStatus, AlamoVersion, Model"
    )

    lf2_ind = len(lf2) - 1 - lf2[::-1].index(dict_out_str)
    tkeys = lf2[lf2_ind].split(",")
    kl1 = list(
        [
            "ssr",
            "rmse",
            "R2",
            "size",
            "nbas",
            "totaltime",
            "olrtime",
            "miptime",
            "clrtime",
            "othertime",
            "version",
            "status",
            "madp",
            "numolr",
            "nummip",
            "numclr",
            "ninputs",
        ]
    )
    kl2 = list(
        [
            " SSE",
            " RMSE",
            " R2",
            " ModelSize",
            " nBasInitAct",
            " TotalTime",
            " OLRTime",
            " MIPTime",
            " CLRTime",
            " OtherTime",
            " AlamoVersion",
            " AlamoStatus",
            " MADp",
            " numOLRs",
            " NumMIPs",
            " numCLRs",
            " NINPUTS",
        ]
    )
    # Construct results for training data (&val if provided)
    ln = 1
    wlparam = data["opts"]["noutputs"]

    # initialize multiple output expanded dictionary
    if debug["expandoutput"]:
        data["results"]["f(model)"] = {}
        data["results"]["model"] = {}
        for i in range(len(kl1)):
            data["results"][kl1[i]] = {}
        if len(vargs) > 0:
            for i in ["ssrval", "R2val", "rmseval", "madpval"]:
                data["results"][i] = {}

    if len(vargs) > 0:
        wlparam = 2 * wlparam
    else:
        wlparam = wlparam + 1
    while ln < wlparam:
        lf3 = lf2[lf2_ind + ln].split(",")
        # Reapply the saved labels for the output
        model = lf3[tkeys.index(" Model")]
        #    for label in data['labs']['savexlabels']:
        for i in range(data["opts"]["ninputs"]):
            label = data["labs"]["xlinks"][i][0]
            # Now is a convenient time to collect information that will be used in the
            # confidence interval analysis
            model = model.replace(str(label), str(data["labs"]["xlinks"][i][1]))
        for i in range(data["opts"]["noutputs"]):
            label = data["labs"]["zlinks"][i][0]
            model = model.replace(str(label), str(data["labs"]["zlinks"][i][1]))
        # determine which output label to write
        # if debug['outkeys'] == True use olab as a key if not dont

        if debug["outkeys"]:
            olab = model.split("=")[0]
            olab = olab.replace(" ", "")
            # print data['results'].keys
            data["results"]["model"][olab] = model
            # Record tokenized model for each output
            data["results"]["f(model)"][olab] = lambdify(
                [symbols(data["labs"]["savexlabels"])],
                parse_expr(model.split("=")[1].replace("^", "**")),
                "numpy",
            )
        else:
            data["results"]["model"] = model
            data["results"]["f(model)"] = lambdify(
                [symbols(data["labs"]["savexlabels"])],
                parse_expr(model.split("=")[1].replace("^", "**")),
                "numpy",
            )

        if debug["expandoutput"]:
            if debug["outkeys"]:
                for i in range(len(kl1)):
                    data["results"][kl1[i]][olab] = lf3[tkeys.index(kl2[i])]
                # Check for validation set
                if len(vargs) > 0:
                    lf3 = lf2[lf2_ind + 2].split(",")
                    data["results"]["ssrval"][olab] = lf3[tkeys.index(" SSE")]
                    data["results"]["R2val"][olab] = lf3[tkeys.index(" R2")]
                    data["results"]["rmseval"][olab] = lf3[tkeys.index(" RMSE")]
                    data["results"]["madpval"][olab] = lf3[tkeys.index(" MADp")]
            else:
                for i in range(len(kl1)):
                    data["results"][kl1[i]] = lf3[tkeys.index(kl2[i])]
                # Check for validation set
                if len(vargs) > 0:
                    lf3 = lf2[lf2_ind + 2].split(",")
                    data["results"]["ssrval"] = lf3[tkeys.index(" SSE")]
                    data["results"]["R2val"] = lf3[tkeys.index(" R2")]
                    data["results"]["rmseval"] = lf3[tkeys.index(" RMSE")]
                    data["results"]["madpval"] = lf3[tkeys.index(" MADp")]
        else:
            if debug["outkeys"]:
                data["results"]["ssr"][olab] = lf3[tkeys.index(kl2[0])]
            else:
                data["results"]["ssr"] = lf3[tkeys.index(kl2[0])]
        ln = ln + 1


def cleanFiles(data, debug, pywrite=False, **kwargs):
    """
    Removes intermediate files

    Args:
        data/debug: shared default options for .alm file
        vargs: Validation data
    """

    # Delete files
    if debug["mock"]:
        try:
            deletefile("temp.alm")
            if pywrite:
                for z in alamopy.data["zlabels"]:
                    deletefile("%s.py" % z)
            return
        except Exception:
            pass

    if not debug["savepyfcn"]:
        for z in alamopy.data["results"]["zlabels"]:
            deletefile("%s.py" % z)

    if not debug["savescratch"]:
        deletefile(
            str(data["stropts"]["almname"])
            + " "
            + str(data["stropts"]["almname"]).split(".")[0]
            + ".lst"
        )
    if not debug["savetrace"]:
        deletefile(data["stropts"]["tracefname"])
    if not debug["saveopt"]:
        global custom_fxn_list, surface_constraint_list, extrapxmin, extrapxmax
        custom_fxn_list = []
        surface_constraint_list = []
        extrapxmax = None
        extrapxmin = None
        if kwargs["almopt"] is not None:
            deletefile(kwargs["almopt"])

    if debug["simwrap"]:
        deletefile("simwrapper.py")


def _construct_mock(data):
    data["results"]["clrtime"] = "0"
    data["results"]["size"] = "6"
    data["results"]["numolr"] = "16960"
    data["results"]["othertime"] = "0.8799995E-01"
    data["results"]["olrtime"] = "0.10800002"
    data["results"]["miptime"] = "0"
    data["results"]["version"] = "2018.4.3"
    data["results"]["status"] = "0"
    data["results"]["R2"] = "1"
    data["results"]["numclr"] = "0"
    data["results"]["nummip"] = "0"
    data["results"]["ssr"] = "0.169E-21"
    data["results"]["pymodel"] = "cam6alm"
    data["results"]["totaltime"] = "0.1760001"
    data["results"]["rmse"] = "0.255E-11"
    data["results"]["madp"] = "0.814E-09"
    data["results"][
        "model"
    ] = "  z1 = 3.9999999999884194856747 * x1^2 \
         - 3.9999999999873385725380 * x2^2 - 2.0999999999876837186719 \
         * x1^4 + 3.9999999999879496392907 * x2^4 + 0.33333333333014281141260 \
         * x1^6 + 1.0000000000008837375276 * x1*x2"
    data["results"]["nbas"] = "15"

    if debug["expandoutput"]:
        data["results"]["ssrval"] = 0
        data["results"]["R2val"] = 0
        data["results"]["rmseval"] = 0
        data["results"]["madpval"] = 0


def _diagnose_alamo_failure(trace_output, error):
    error_message = None
    b_alamo = has_alamo()
    lf_logscratch = open("logscratch").read()
    if not b_alamo:
        error_message = 'Alamo cannot be found. Please check Alamo is installed.'
    elif "termination code" in lf_logscratch:
        error_message = '{}'.format(lf_logscratch)
        
    else:
        error_message = 'Cannot read from trace file "{}": {}'.format(trace_output, error)
    return error_message
        

def get_alamo_version():
    x = [0, 1]
    z = [0, 1]

    res = alamo(x, z, saveopt=False)  # xval=xival, zval=zival, mock=True)

    try:
        deletefile("logscratch")
        deletefile("almopt.txt")
        deletefile("z1.py")
    except Exception:
        pass
    return res["version"]<|MERGE_RESOLUTION|>--- conflicted
+++ resolved
@@ -1005,7 +1005,6 @@
             _construct_mock(data)
             return
         else:
-<<<<<<< HEAD
             error_message = _diagnose_alamo_failure(trace_str, err)
             raise almerror.AlamoError(error_message)
             # b_alamo = has_alamo()
@@ -1022,22 +1021,6 @@
             #     raise almerror.AlamoError(
             #         'Cannot read from trace file "{}": {}'.format(trace_str, err)
             #     )
-=======
-            b_alamo = has_alamo()
-            lf_logscratch = open("logscratch").read()
-            if not b_alamo:
-                raise almerror.AlamoError(
-                    'Alamo cannot be found. Please check Alamo is installed.'
-                )
-            elif "termination code" in lf_logscratch:
-                raise almerror.AlamoError(
-                    '{}'.format(lf_logscratch)
-                )
-            else:
-                raise almerror.AlamoError(
-                    'Cannot read from trace file "{}": {}'.format(trace_str, err)
-                )
->>>>>>> 39063451
 
     try:
         # import sympy
